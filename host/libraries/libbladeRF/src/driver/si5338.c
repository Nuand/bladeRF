--- conflicted
+++ resolved
@@ -349,11 +349,7 @@
 
     struct bladerf_rational_rate req;
     struct bladerf_rational_rate abc;
-<<<<<<< HEAD
-    uint8_t r_value; //, r_power;
-=======
     uint8_t r_value;
->>>>>>> fe3304d7
 
     /* Don't muss with the users data */
     req = *rate;
@@ -367,17 +363,9 @@
 
     /* Find a suitable R value */
     r_value = 1;
-<<<<<<< HEAD
-    //r_power = 0;
     while (req.integer < 5000000 && r_value < 32) {
         si5338_rational_double(&req);
         r_value <<= 1;
-        //r_power++;
-=======
-    while (req.integer < 5000000 && r_value < 32) {
-        si5338_rational_double(&req);
-        r_value <<= 1;
->>>>>>> fe3304d7
     }
 
     if (r_value == 32 && req.integer < 5000000) {
