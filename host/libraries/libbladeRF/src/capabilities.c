--- conflicted
+++ resolved
@@ -89,11 +89,8 @@
     }
 
     if (version_greater_or_equal(&dev->fpga_version, 0, 7, 0)) {
-<<<<<<< HEAD
         dev->capabilities |= BLADERF_CAP_FABRIC_REGISTER_ACCESS;
-=======
         dev->capabilities |= BLADERF_CAP_AGC_DC_LUT;
->>>>>>> 6aafcaa0
     }
 
     log_verbose("Capability mask after FPGA load: 0x%016"PRIx64"\n",
