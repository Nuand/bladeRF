/*
 * This file is part of the bladeRF project:
 *   http://www.github.com/nuand/bladeRF
 *
 * Copyright (C) 2015 Nuand LLC
 *
 * This library is free software; you can redistribute it and/or
 * modify it under the terms of the GNU Lesser General Public
 * License as published by the Free Software Foundation; either
 * version 2.1 of the License, or (at your option) any later version.
 *
 * This library is distributed in the hope that it will be useful,
 * but WITHOUT ANY WARRANTY; without even the implied warranty of
 * MERCHANTABILITY or FITNESS FOR A PARTICULAR PURPOSE.  See the GNU
 * Lesser General Public License for more details.
 *
 * You should have received a copy of the GNU Lesser General Public
 * License along with this library; if not, write to the Free Software
 * Foundation, Inc., 51 Franklin Street, Fifth Floor, Boston, MA 02110-1301 USA
 */

/* This file defines device capabilities added across libbladeRF, FX3, and FPGA
 * versions that we can check for */

#ifndef BLADERF_CAPABILITIES_H_
#define BLADERF_CAPABILITIES_H_

#include <stdint.h>
#include "bladerf_priv.h"

/* Device capabilities are stored in a 64-bit mask.
 *
 * FPGA-oriented capabilities start at bit 0.
 * FX3-oriented capabilities start at bit 24.
 * Other/mixed capabilities start at bit 48.
 */

/**
 * Prior to FPGA 0.0.4, the DAC register were located at a different address
 */
#define BLADERF_CAP_UPDATED_DAC_ADDR    (1 << 0)

/**
 * FPGA version 0.0.5 introduced XB-200 support
 */
#define BLADERF_CAP_XB200               (1 << 1)

/**
 * FPGA version 0.1.0 introduced timestamp support
 */
#define BLADERF_CAP_TIMESTAMPS          (1 << 2)

/**
 * FPGA version 0.2.0 introduced NIOS-based tuning support.
 */
#define BLADERF_CAP_FPGA_TUNING         (1 << 3)

/**
 * FPGA version 0.2.0 also introduced scheduled retune support. The
 * re-use of this capability bit is intentional.
 */
#define BLADERF_CAP_SCHEDULED_RETUNE    (1 << 3)

/**
 * FPGA version 0.3.0 introduced new packet handler formats that pack
 * operations into a single requests.
 */
#define BLADERF_CAP_PKT_HANDLER_FMT     (1 << 4)

/**
 * A bug fix in FPGA version 0.3.2 allowed support for reading back
 * the current VCTCXO trim dac value.
 */
#define BLADERF_CAP_VCTCXO_TRIMDAC_READ (1 << 5)

/**
 * FPGA v0.4.0 introduced the ability to write LMS6002D TX/RX PLL
 * NINT & NFRAC regiters atomically.
 */
#define BLADERF_CAP_ATOMIC_NINT_NFRAC_WRITE (1 << 6)

/**
 * FPGA v0.4.1 fixed an issue with masked writes to the expansion GPIO
 * and expansion GPIO direction registers.
 *
 * To help users avoid getting bitten by this bug, we'll mark this
 * as a capability and disallow masked writes unless an FPGA with the
 * fix is being used.
 */
#define BLADERF_CAP_MASKED_XBIO_WRITE   (1 << 7)

/**
 * FPGA v0.5.0 introduces the ability to tame the VCTCXO via a 1 pps or 10 MHz
 * input source on the mini expansion header.
 */
#define BLADERF_CAP_VCTCXO_TAMING_MODE  (1 << 8)

/**
 * FPGA v0.6.0 introduced trx synchronization trigger via J71-4
 */
#define BLADERF_CAP_TRX_SYNC_TRIG (1 << 9)

/**
<<<<<<< HEAD
 * FPGA v0.7.0 introduces the ability to access registers in the FPGA fabric
 * from libbladeRF
 */
#define BLADERF_CAP_FABRIC_REGISTER_ACCESS (1 << 10)
=======
 * FPGA v0.7.0 introduced AGC DC correction Look-Up-Table
 */
#define BLADERF_CAP_AGC_DC_LUT          (1 << 10)
>>>>>>> 6aafcaa0

/**
 * Firmware 1.7.1 introduced firmware-based loopback
 */
#define BLADERF_CAP_FW_LOOPBACK         (((uint64_t) 1) << 32)

/**
 * FX3 firmware version 1.8.0 introduced the ability to query when the
 * device has become ready for use by the host.  This was done to avoid
 * opening and attempting to use the device while flash-based FPGA autoloading
 * was occurring.
 */
#define BLADERF_CAP_QUERY_DEVICE_READY  (((uint64_t) 1) << 33)

/**
 * FX3 firmware v1.9.0 introduced a vendor request by which firmware log
 * events could be retrieved.
 */
#define BLADERF_CAP_READ_FW_LOG_ENTRY   (((uint64_t) 1) << 34)

/**
 * Convenience wrapper for testing capabilities mask
 */
static inline bool have_cap(struct bladerf *dev, uint64_t capability)
{
    return (dev->capabilities & capability) != 0;
}

/**
 * Determine device's initial capabilities, prior to FPGA load.
 * This will clear any existing flags in the device's capabilities mask.
 *
 * @param   dev     Device handle
 *
 * @pre     Device handle already has FX3 version set
 */
void capabilities_init_pre_fpga_load(struct bladerf *dev);

/**
 * Add capability bits based upon FPGA version stored in the device handle
 *
 * @param   dev     Device handle
 *
 * @pre     FPGA has been loaded and its version is in the device handle
 */
void capabilities_init_post_fpga_load(struct bladerf *dev);


#endif<|MERGE_RESOLUTION|>--- conflicted
+++ resolved
@@ -100,17 +100,16 @@
  */
 #define BLADERF_CAP_TRX_SYNC_TRIG (1 << 9)
 
+/** 
+ * FPGA v0.7.0 introduced AGC DC correction Look-Up-Table
+ */
+#define BLADERF_CAP_AGC_DC_LUT          (1 << 10)
+
 /**
-<<<<<<< HEAD
  * FPGA v0.7.0 introduces the ability to access registers in the FPGA fabric
  * from libbladeRF
  */
-#define BLADERF_CAP_FABRIC_REGISTER_ACCESS (1 << 10)
-=======
- * FPGA v0.7.0 introduced AGC DC correction Look-Up-Table
- */
-#define BLADERF_CAP_AGC_DC_LUT          (1 << 10)
->>>>>>> 6aafcaa0
+#define BLADERF_CAP_FABRIC_REGISTER_ACCESS (1 << 11)
 
 /**
  * Firmware 1.7.1 introduced firmware-based loopback
