--- conflicted
+++ resolved
@@ -852,12 +852,6 @@
 
     def sync_config(self, layout, fmt, num_buffers, buffer_size, num_transfers,
                     stream_timeout):
-<<<<<<< HEAD
-=======
-        if fmt not in [Format.SC16_Q11, Format.SC8_Q7]:
-            raise NotImplementedError("Format not supported by binding.")
->>>>>>> 0e010289
-
         ret = libbladeRF.bladerf_sync_config(self.dev[0],
                                              layout.value,
                                              fmt.value,
