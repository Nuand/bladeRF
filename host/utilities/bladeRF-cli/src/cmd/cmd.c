--- conflicted
+++ resolved
@@ -66,13 +66,8 @@
             "    n             Number of samples to receive. 0 = inf.\n"
             "    file          Filename to write received samples to\n"
             "    format        Output file format. One of the following:\n"
-<<<<<<< HEAD
-            "                      csv          CSV of c16 (IQ) values\n"
-            "                      bin          Raw C16 data, Little endian\n"
-=======
             "                      csv          CSV of SC16 Q12 samples\n"
             "                      bin          Raw SC16 Q12 DAC samples\n"
->>>>>>> 9455581d
             "\n"
             "Example:\n"
             "  rx config file=/tmp/some_file format=bin n=10000\n"
