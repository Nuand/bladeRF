--- conflicted
+++ resolved
@@ -5,12 +5,6 @@
  *      rx <options>
  *      tx <options>
  *
- * One of the key issues with this is the handling of big/little endian data especially when dealing with csv
- * At the moment FPGA assumes the 12bit data of I and Q are stored inside a little endian unsigned 16 bit integer
- * The general consensus between developers is that for the time being binary data should be in little endian mode
- * One issue happens when reading and writing csv ascii data since in that case (and only then) proper conversion
- * should be used
- * For users of big endian machines a possible way to have ready to use results is to use the csv format
  *
  */
 #include <stdlib.h>
@@ -62,9 +56,6 @@
 #   define EOL "\n"
 #endif
 
-<<<<<<< HEAD
-#define TMP_FILE_NAME "/tmp/bladeRF-XXXXXX"
-=======
 #if defined(__BIG_ENDIAN__)
 #   define RXTX_FMT_BINHOST_C16 RXTX_FMT_BINBE_C16
 #elif defined(__LITTLE_ENDIAN__) || defined(__LITTLE_ENDIAN)
@@ -74,11 +65,12 @@
 #endif
 
 #define TMP_FILE_NAME "bladeRF_samples_from_csv.bin"
->>>>>>> 9f90fc8d
 
 enum rxtx_fmt {
-    RXTX_FMT_BINLE_C16,  // default format binary (little-endian), c16 I,Q
-    RXTX_FMT_CSV_C16     // CSV (Comma-separated, one entry per line) c16 I,Q
+    RXTX_FMT_INVALID = -1,
+    RXTX_FMT_CSV_C16,   /* CSV (Comma-separated, one entry per line) c16 I,Q */
+    RXTX_FMT_BINLE_C16, /* Binary (little-endian), c16 I,Q */
+    RXTX_FMT_BINBE_C16, /* Binary (big-endian), c16 I,Q */
 };
 
 enum rxtx_cmd {
@@ -105,7 +97,7 @@
 
 
 
-    uint16_t *buff;
+    int16_t *buff;
     size_t buff_size;      /* Size in elements, NOT bytes */
 
     struct cli_error error; /* Last error the task encountered. Use
@@ -274,43 +266,91 @@
     return ret;
 }
 
-/**
- * Clean up the data in the buffer, note that buffsize is in elements not bytes
- * NOTE The data should stay the same, buffer is always written in LE format,
- * It just needs to be cleaned up
+/*
+ * n    - # samples
+ * fmt  - binle or binbe
+ * in   - Is this data being TX'd (RX'd assumed otherwise)
  */
-static void rxtx_bin_c16_clean (uint16_t *bufP, size_t buff_size )
-{
-	if ( bufP == NULL ) return;
-
-	size_t i;
-	uint16_t mask;
-
-	// hopefully this is a portable way to discover byte ordering....
-#if __BYTE_ORDER == __LITTLE_ENDIAN
-	mask = 0x0FFF;
-#elif __BYTE_ORDER == __BIG_ENDIAN
-	mask = 0xFFF0;
-#else
-#error "Compiler did not define __BIG/LITTLE_ENDIAN__ - required here"
-#endif
-
-	for (i=0; i<buff_size; i++)
-		bufP[i] = bufP[i] & mask;
-}
-
-<<<<<<< HEAD
-
-/**
- * Writes the samples assuming they are in LE c16 format
- * NOTE: This function cleans the data buffer of extra bits !!!
- * @return 0 on success, -1 on failure (and calls set_last_error())
- */
-static int rxtx_bin_c16_write(struct cli_state *s, size_t n_samples)
-=======
+static void c16_sample_fixup(int16_t *buff, size_t n,
+                                enum rxtx_fmt fmt, bool tx)
+{
+    size_t i;
+
+    /* For each sample, we need to:
+     *  (1) Convert to appropriate endianness
+     *  (2, RX only) Mask and sign-extend.
+     *      FIXME  this will soon be done in libbladeRF
+     *
+     *  The 4 permutations are unrolled here intentionally, to keep
+     *  the amount of massaging on these samples to a minimum...
+     */
+
+    if (tx) {
+        if (fmt == RXTX_FMT_BINLE_C16) {
+            for (i = 0; i < n; i++) {
+                /* I - Correct sign extension is assumed */
+                *buff = (HOST_TO_LE16(*buff) & 0x0fff);
+                buff++;
+
+                /* Q - Correct sign extention is assumed*/
+                *buff = (HOST_TO_LE16(*buff) & 0x0fff);
+                buff++;
+            }
+        } else {
+            for (i = 0; i < n; i++) {
+                /* I - Correct sign extension is assumed */
+                *buff = (HOST_TO_BE16(*buff) & 0x0fff);
+                buff++;
+
+                /* Q - Correct sign extention is assumed*/
+                *buff = (HOST_TO_BE16(*buff) & 0x0fff);
+                buff++;
+            }
+        }
+    } else {
+        if (fmt == RXTX_FMT_CSV_C16) {
+            fmt = RXTX_FMT_BINHOST_C16;
+        }
+
+        if (fmt == RXTX_FMT_BINLE_C16) {
+            for (i = 0; i < n; i++) {
+                /* I - Mask off the marker and sign extend */
+                *buff = HOST_TO_LE16(*buff) & 0x0fff;
+                if (*buff & 0x800) {
+                    *buff |= 0xf000;
+                }
+                buff++;
+
+                /* Q - Mask off the marker and sign extend */
+                *buff = HOST_TO_LE16(*buff) & 0x0fff;
+                if (*buff & 0x800) {
+                    *buff |= 0xf000;
+                }
+                buff++;
+
+            }
+        } else {
+            for (i = 0; i < n; i++) {
+                /* I - Mask off the marker and sign extend */
+                *buff = HOST_TO_BE16(*buff) & 0x0fff;
+                if (*buff & 0x800) {
+                    *buff |= 0xf000;
+                }
+                buff++;
+
+                /* Q - Mask off the marker and sign extend */
+                *buff = HOST_TO_BE16(*buff) & 0x0fff;
+                if (*buff & 0x800) {
+                    *buff |= 0xf000;
+                }
+                buff++;
+            }
+        }
+    }
+}
+
 /* returns 0 on success, CMD_RET_* on failure (and calls set_last_error()) */
 static int rxtx_write_bin_c16(struct cli_state *s, size_t n_samples)
->>>>>>> 9f90fc8d
 {
     size_t status;
     struct rx_cfg *rx = &s->rxtx_data->rx;
@@ -319,7 +359,7 @@
     /* We assume we have pairs... */
     assert((common->buff_size & 1) == 0);
 
-    rxtx_bin_c16_clean(common->buff,common->buff_size);
+    c16_sample_fixup(common->buff, common->buff_size/2, common->file_fmt, rx);
 
     status = fwrite(common->buff, sizeof(int16_t),
                     common->buff_size, common->file);
@@ -332,16 +372,7 @@
     }
 }
 
-<<<<<<< HEAD
-
-/**
- * Writes samples assuming they are LE c16
- * NOTE: Samples have some extra info that should be masked
- * @return 0 on success, -1 on failure (and calls set_last_error())
- */
-=======
 /* returns 0 on success, CMD_RET_* on failure (and calls set_last_error()) */
->>>>>>> 9f90fc8d
 static int rxtx_write_csv_c16(struct cli_state *s, size_t n_samples)
 {
     size_t i;
@@ -354,20 +385,11 @@
     /* We assume we have pairs... */
     assert((common->buff_size & 1) == 0);
 
+    c16_sample_fixup(common->buff, common->buff_size/2, common->file_fmt, false);
+
     for (i = 0; i < to_write; i += 2) {
-
-    	uint16_t sample_i = common->buff[i];
-    	uint16_t sample_q = common->buff[i + 1];
-
-    	// The macro will decide if to swap or not
-    	sample_i = LE16_TO_HOST( sample_i);
-    	sample_q = LE16_TO_HOST ( sample_q);
-
-    	// here I am in "host" format and this is always correct
-    	sample_i = sample_i & 0x0FFF;
-    	sample_q = sample_q & 0x0FFF;
-
-        snprintf(line, line_sz, "%d, %d" EOL,sample_i, sample_q);
+        snprintf(line, line_sz, "%d, %d" EOL,
+                 common->buff[i], common->buff[i + 1]);
 
         if (fputs(line, common->file) < 0) {
             set_last_error(&common->error, ETYPE_ERRNO, errno);
@@ -380,7 +402,7 @@
 
 /*
  * Fill buffer with samples from file contents, 0-padding if appropriate
- * Binary file is assumed to be in LE format, if you want you can use CSV for endian indipendent
+ *
  * returns: # IQ values on success,
  *          CMD_RET_* on error (and calls set_last_error())
  */
@@ -452,154 +474,14 @@
     if (ret > 0) {
         /* Zero padding for cases (3) and (4) */
         memset(tx->common.buff + n_read, 0, tx->common.buff_size - n_read);
-
+        c16_sample_fixup(tx->common.buff, tx->common.buff_size/2,
+                            tx->common.file_fmt, true);
         ret = tx->common.buff_size;
     }
 
     return ret;
 }
 
-<<<<<<< HEAD
-enum csv_read_stateT {
-	CSV_STATE_IDLE_I=0,  // Waiting for an I sample
-	CSV_STATE_IDLE_Q,    // Waiting for a Q sample
-	CSV_STATE_I,         // Parsing an I sample
-	CSV_STATE_Q          // Parsing a Q sample
-};
-
-
-struct csv_readT {
-	FILE *write_fdP;  // if non NULL then it has to be closed
-	char write_fname[sizeof(TMP_FILE_NAME)+10];  // allocated filename
-	bool  conversion_failed;  // if true then conversion has failed
-	int  return_code;         // return code at the function end
-	enum csv_read_stateT csv_state;
-    uint16_t tmp_i;
-    uint16_t tmp_q;
-};
-
-
-
-static int tx_csv_new_bin_file (struct csv_readT *csv_readP)
-{
-
-	strcpy(csv_readP->write_fname,TMP_FILE_NAME);
-
-	int write_fd;
-
-	// mkstemp will return the fname after havng allocated it
-    write_fd = mkstemp(csv_readP->write_fname);
-    if (! write_fd) {
-        return CMD_RET_FILEOP;
-    }
-
-    csv_readP->write_fdP = fdopen(write_fd, "wb");
-    if ( csv_readP->write_fdP == NULL ) {
-    	close(write_fd);
-        return CMD_RET_FILEOP;
-    }
-
-    return 0;
-}
-
-
-static void tx_csv_write_iq (struct csv_readT *csv_readP  )
-{
-	uint16_t sample_i = csv_readP->tmp_i;
-	uint16_t sample_q = csv_readP->tmp_q;
-
-	// The macro will decide if to swap or not
-	sample_i = HOST_TO_LE16 ( sample_i);
-	sample_q = HOST_TO_LE16 ( sample_q);
-
-    if (fwrite(&sample_i, sizeof(sample_i), 1, csv_readP->write_fdP) != 1) {
-    	csv_readP->conversion_failed=true;
-    	csv_readP->return_code=CMD_RET_FILEOP;
-        }
-
-    if (fwrite(&sample_q, sizeof(sample_q), 1, csv_readP->write_fdP) != 1) {
-    	csv_readP->conversion_failed=true;
-    	csv_readP->return_code=CMD_RET_FILEOP;
-        }
-
-    // MUST reset iq values after write
-    csv_readP->tmp_i=0;
-    csv_readP->tmp_q=0;
-}
-
-static void tx_csv_parse_nondigit (struct csv_readT *csv_readP )
-{
-
-	switch ( csv_readP->csv_state ){
-		case CSV_STATE_IDLE_I:
-		case CSV_STATE_IDLE_Q:
-			// If I am idling and I receive another nonnumeric I stay here
-			return;
-
-		case CSV_STATE_I:
-			// I an reading I and I receive a non numeric
-			// Just go waiting for Q
-			csv_readP->csv_state=CSV_STATE_IDLE_Q;
-			return;
-
-		case CSV_STATE_Q:
-			// I an reading Q and I receive a non numeric
-			// Save I and Q and go to waiting I
-			tx_csv_write_iq(csv_readP);
-			csv_readP->csv_state=CSV_STATE_IDLE_I;
-			return;
-
-		default:
-			// should never happen...
-			break;
-	}
-}
-
-/**
- * stream is done, I must write last bit, if appropriate
- */
-static void tx_csv_parse_eof (struct csv_readT *csv_readP )
-{
-
-	switch ( csv_readP->csv_state ){
-		case CSV_STATE_IDLE_I:
-		case CSV_STATE_IDLE_Q:
-			// If I am idling and I for EOF, nothing to do
-			return;
-
-		case CSV_STATE_I:
-        	csv_readP->conversion_failed=true;
-        	csv_readP->return_code=CMD_RET_INVPARAM;
-			return;
-
-		case CSV_STATE_Q:
-			// I an reading Q and I for an EOF, I should write it...
-			// Save I and Q and go to waiting I
-			tx_csv_write_iq(csv_readP);
-			csv_readP->csv_state=CSV_STATE_IDLE_I;
-			return;
-
-		default:
-			// should never happen...
-			break;
-	}
-}
-
-static void tx_csv_update_filename ( struct common_cfg *txP, char *newFnameP )
-{
-	if ( newFnameP == NULL ) return;
-
-	if ( txP->file_path ) free(txP->file_path);
-
-	txP->file_path = malloc(strlen(newFnameP)+2);
-
-	if ( txP->file_path == NULL ) return;
-
-	strcpy(txP->file_path,newFnameP);
-}
-
-=======
->>>>>>> 9f90fc8d
 /* Create a temp (binary) file from a CSV so we don't have to waste time
  * parsing it in between sending samples.
  *
@@ -707,15 +589,9 @@
         fclose(tx->common.file);
         tx->common.file = NULL;
 
-<<<<<<< HEAD
-    tx->file = csv_read.write_fdP;
-    tx->file_fmt = RXTX_FMT_BINLE_C16;
-    tx_csv_update_filename(tx,csv_read.write_fname);
-=======
         fclose(bin);
         free(bin_name);
     }
->>>>>>> 9f90fc8d
 
     return ret;
 }
@@ -1003,6 +879,9 @@
     if (!file_path_set) {
         cli_err(s, cmd, "File parameter has not been configured");
         status = CMD_RET_INVPARAM;
+    } else if (common->file_fmt == RXTX_FMT_INVALID) {
+        cli_err(s, cmd, "File format parameter has not been configured");
+        status = CMD_RET_INVPARAM;
     }
 
     return status;
@@ -1091,6 +970,11 @@
         case RXTX_FMT_BINLE_C16:
             printf("    Format: C16, Binary (Little Endian)\n");
             break;
+        case RXTX_FMT_BINBE_C16:
+            printf("    Format: C16, Binary (Big Endian)\n");
+            break;
+        default:
+            printf("    Format: Not configured\n");
     }
 
     if (is_tx) {
@@ -1120,11 +1004,17 @@
 
 static enum rxtx_fmt str2fmt(const char *str)
 {
-	// assume I want this format
-    enum rxtx_fmt ret = RXTX_FMT_BINLE_C16;
-
-    if (!strcasecmp("csv", str))
+    enum rxtx_fmt ret = RXTX_FMT_INVALID;
+
+    if (!strcasecmp("csv", str)) {
         ret = RXTX_FMT_CSV_C16;
+    } else if (!strcasecmp("binl", str)) {
+        ret = RXTX_FMT_BINLE_C16;
+    } else if (!strcasecmp("binb", str)) {
+        ret = RXTX_FMT_BINBE_C16;
+    } else if (!strcasecmp("bin", str)) {
+        ret = RXTX_FMT_BINHOST_C16;
+    }
 
     return ret;
 }
@@ -1209,6 +1099,10 @@
             status = set_sample_file_path(common, val);
         } else if (!strcasecmp(RXTX_PARAM_FILEFORMAT, argv[i])) {
             common->file_fmt = str2fmt(val);
+            if (common->file_fmt == RXTX_FMT_INVALID) {
+                cli_err(s, argv[0], "Invalid format provided (%s)", val);
+                return CMD_RET_INVPARAM;
+            }
         } else {
             if (is_tx) {
                 status = handle_tx_param(s, argv[i], val);
@@ -1237,7 +1131,8 @@
             break;
 
         case RXTX_FMT_BINLE_C16:
-            rx->write_samples = rxtx_bin_c16_write;
+        case RXTX_FMT_BINBE_C16:
+            rx->write_samples = rxtx_write_bin_c16;
             break;
 
         /* This shouldn't happen...*/
@@ -1286,6 +1181,7 @@
              * a temporary binary file */
 
         case RXTX_FMT_BINLE_C16:
+        case RXTX_FMT_BINBE_C16:
             s->rxtx_data->tx.read_samples = rxtx_read_bin_c16;
             break;
 
@@ -1419,7 +1315,7 @@
     if (c->buff) {
         c->file = NULL;
         c->file_path = NULL;
-        c->file_fmt = RXTX_FMT_BINLE_C16;
+        c->file_fmt = RXTX_FMT_BINHOST_C16;
         c->task_state = RXTX_STATE_IDLE;
         c->error.type = ETYPE_ERRNO;
         c->error.value = 0;;
