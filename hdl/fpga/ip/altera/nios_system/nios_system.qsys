<?xml version="1.0" encoding="UTF-8"?>
<system name="$${FILENAME}">
 <component
   name="$${FILENAME}"
   displayName="$${FILENAME}"
   version="1.0"
   description=""
   tags=""
   categories="System" />
 <parameter name="bonusData"><![CDATA[bonusData 
{
   element agc_dc_i_max
   {
      datum _sortIndex
      {
         value = "19";
         type = "int";
      }
   }
   element agc_dc_i_max.s1
   {
      datum baseAddress
      {
         value = "38400";
         type = "String";
      }
   }
   element agc_dc_i_mid
   {
      datum _sortIndex
      {
         value = "21";
         type = "int";
      }
   }
   element agc_dc_i_mid.s1
   {
      datum baseAddress
      {
         value = "38432";
         type = "String";
      }
   }
   element agc_dc_i_min
   {
      datum _sortIndex
      {
         value = "23";
         type = "int";
      }
   }
   element agc_dc_i_min.s1
   {
      datum baseAddress
      {
         value = "38464";
         type = "String";
      }
   }
<<<<<<< HEAD
   element fabric_probe
   {
      datum _sortIndex
      {
         value = "18";
         type = "int";
      }
   }
=======
   element agc_dc_q_max
   {
      datum _sortIndex
      {
         value = "20";
         type = "int";
      }
   }
   element agc_dc_q_max.s1
   {
      datum baseAddress
      {
         value = "38416";
         type = "String";
      }
   }
   element agc_dc_q_mid
   {
      datum _sortIndex
      {
         value = "22";
         type = "int";
      }
   }
   element agc_dc_q_mid.s1
   {
      datum baseAddress
      {
         value = "38448";
         type = "String";
      }
   }
   element agc_dc_q_min
   {
      datum _sortIndex
      {
         value = "24";
         type = "int";
      }
   }
   element agc_dc_q_min.s1
   {
      datum baseAddress
      {
         value = "38480";
         type = "String";
      }
   }
   element arbiter_0
   {
      datum _sortIndex
      {
         value = "18";
         type = "int";
      }
   }
   element arbiter_0.avalon_slave_0
   {
      datum baseAddress
      {
         value = "38144";
         type = "String";
      }
   }
   element command_uart
   {
      datum _sortIndex
      {
         value = "13";
         type = "int";
      }
   }
   element command_uart.avalon_slave
   {
      datum baseAddress
      {
         value = "37376";
         type = "String";
      }
   }
   element control
   {
      datum _sortIndex
      {
         value = "5";
         type = "int";
      }
   }
   element control.s1
   {
      datum baseAddress
      {
         value = "36928";
         type = "String";
      }
   }
>>>>>>> 6aafcaa0
   element iq_corr_rx_phase_gain
   {
      datum _sortIndex
      {
         value = "6";
         type = "int";
      }
   }
   element iq_corr_rx_phase_gain.s1
   {
      datum baseAddress
      {
         value = "37104";
         type = "String";
      }
   }
   element iq_corr_tx_phase_gain
   {
      datum _sortIndex
      {
         value = "7";
         type = "int";
      }
   }
   element iq_corr_tx_phase_gain.s1
   {
      datum baseAddress
      {
         value = "37088";
         type = "String";
      }
   }
   element jtag_uart
   {
      datum _sortIndex
      {
         value = "2";
         type = "int";
      }
   }
   element jtag_uart.avalon_jtag_slave
   {
      datum baseAddress
      {
         value = "37144";
         type = "String";
      }
   }
   element lms_spi
   {
      datum _sortIndex
      {
         value = "17";
         type = "int";
      }
   }
   element nios2
   {
      datum _sortIndex
      {
         value = "1";
         type = "int";
      }
   }
   element nios_system
   {
      datum _originalDeviceFamily
      {
         value = "Cyclone IV E";
         type = "String";
      }
   }
   element nios_system
   {
      datum _originalDeviceFamily
      {
         value = "Cyclone IV E";
         type = "String";
      }
   }
   element nios_system
   {
      datum _originalDeviceFamily
      {
         value = "Cyclone IV E";
         type = "String";
      }
   }
   element nios_system
   {
      datum _originalDeviceFamily
      {
         value = "Cyclone IV E";
         type = "String";
      }
   }
   element opencores_i2c
   {
      datum _sortIndex
      {
         value = "8";
         type = "int";
      }
   }
   element peripheral_spi
   {
      datum _sortIndex
      {
         value = "4";
         type = "int";
      }
   }
   element peripheral_spi.spi_control_port
   {
      datum baseAddress
      {
         value = "36960";
         type = "String";
      }
   }
   element ram
   {
      datum _sortIndex
      {
         value = "3";
         type = "int";
      }
   }
   element ram.s1
   {
      datum baseAddress
      {
         value = "16384";
         type = "String";
      }
   }
   element rx_tamer
   {
      datum _sortIndex
      {
         value = "16";
         type = "int";
      }
   }
   element rx_tamer.avalon_slave_0
   {
      datum baseAddress
      {
         value = "37216";
         type = "String";
      }
   }
   element rx_trigger_ctl
   {
      datum _sortIndex
      {
         value = "11";
         type = "int";
      }
   }
   element rx_trigger_ctl.s1
   {
      datum baseAddress
      {
         value = "37888";
         type = "String";
      }
   }
   element system_clock
   {
      datum _sortIndex
      {
         value = "0";
         type = "int";
      }
   }
   element tx_tamer
   {
      datum _sortIndex
      {
         value = "14";
         type = "int";
      }
   }
   element tx_tamer.avalon_slave_0
   {
      datum baseAddress
      {
         value = "37184";
         type = "String";
      }
   }
   element tx_trigger_ctl
   {
      datum _sortIndex
      {
         value = "12";
         type = "int";
      }
   }
   element tx_trigger_ctl.s1
   {
      datum baseAddress
      {
         value = "37920";
         type = "String";
      }
   }
   element vctcxo_tamer_0
   {
      datum _sortIndex
      {
         value = "15";
         type = "int";
      }
   }
   element vctcxo_tamer_0.avalon_slave_0
   {
      datum baseAddress
      {
         value = "37632";
         type = "String";
      }
   }
   element xb_gpio
   {
      datum _sortIndex
      {
         value = "9";
         type = "int";
      }
   }
   element xb_gpio.s1
   {
      datum baseAddress
      {
         value = "37072";
         type = "String";
      }
   }
   element xb_gpio_dir
   {
      datum _sortIndex
      {
         value = "10";
         type = "int";
      }
   }
   element xb_gpio_dir.s1
   {
      datum baseAddress
      {
         value = "37056";
         type = "String";
      }
   }
}
]]></parameter>
 <parameter name="clockCrossingAdapter" value="HANDSHAKE" />
 <parameter name="device" value="EP4CE115F23C8" />
 <parameter name="deviceFamily" value="Cyclone IV E" />
 <parameter name="deviceSpeedGrade" value="8" />
 <parameter name="fabricMode" value="QSYS" />
 <parameter name="generateLegacySim" value="false" />
 <parameter name="generationId" value="0" />
 <parameter name="globalResetBus" value="false" />
 <parameter name="hdlLanguage" value="VERILOG" />
 <parameter name="hideFromIPCatalog" value="false" />
 <parameter name="lockedInterfaceDefinition" value="" />
 <parameter name="maxAdditionalLatency" value="1" />
 <parameter name="projectName" value="" />
 <parameter name="sopcBorderPoints" value="false" />
 <parameter name="systemHash" value="0" />
 <parameter name="testBenchDutName" value="" />
 <parameter name="timeStamp" value="0" />
 <parameter name="useTestBenchNamingPattern" value="false" />
<<<<<<< HEAD
 <instanceParameter
   name="enable_fabric_register_inputs"
   displayName="enable_fabric_register_inputs"
   type="integer"
   defaultValue="0"
   legalRanges="0 1"
   description="" />
 <instanceParameter
   name="enable_fabric_register_outputs"
   displayName="enable_fabric_register_outputs"
   type="integer"
   defaultValue="0"
   legalRanges="0 1"
   description="" />
 <instanceScript><![CDATA[# request a specific version of the scripting API
package require -exact qsys 15.0

# Set the name of the procedure to manipulate parameters
set_module_property COMPOSITION_CALLBACK compose

proc compose {} {
    # manipulate parameters in here
    set_instance_parameter_value fabric_probe enable_inputs [ get_parameter_value enable_fabric_register_inputs ]
    set_instance_parameter_value fabric_probe enable_outputs [ get_parameter_value enable_fabric_register_outputs ]
}]]></instanceScript>
=======
 <instanceScript></instanceScript>
 <interface
   name="agc_dc_i_max"
   internal="agc_dc_i_max.external_connection"
   type="conduit"
   dir="end" />
 <interface
   name="agc_dc_i_mid"
   internal="agc_dc_i_mid.external_connection"
   type="conduit"
   dir="end" />
 <interface
   name="agc_dc_i_min"
   internal="agc_dc_i_min.external_connection"
   type="conduit"
   dir="end" />
 <interface
   name="agc_dc_q_max"
   internal="agc_dc_q_max.external_connection"
   type="conduit"
   dir="end" />
 <interface
   name="agc_dc_q_mid"
   internal="agc_dc_q_mid.external_connection"
   type="conduit"
   dir="end" />
 <interface
   name="agc_dc_q_min"
   internal="agc_dc_q_min.external_connection"
   type="conduit"
   dir="end" />
 <interface
   name="arbiter"
   internal="arbiter_0.conduit_end"
   type="conduit"
   dir="end" />
>>>>>>> 6aafcaa0
 <interface name="clk" internal="system_clock.clk_in" type="clock" dir="end" />
 <interface name="command" internal="command_uart.rs232" type="conduit" dir="end" />
 <interface
   name="correction_rx_phase_gain"
   internal="iq_corr_rx_phase_gain.external_connection"
   type="conduit"
   dir="end" />
 <interface
   name="correction_tx_phase_gain"
   internal="iq_corr_tx_phase_gain.external_connection"
   type="conduit"
   dir="end" />
 <interface
   name="dac"
   internal="peripheral_spi.external"
   type="conduit"
   dir="end" />
 <interface
   name="fabric_probe_in"
   internal="fabric_probe.in"
   type="conduit"
   dir="end" />
 <interface
<<<<<<< HEAD
   name="fabric_probe_out"
   internal="fabric_probe.out"
   type="conduit"
   dir="end" />
 <interface
   name="fabric_register_probe_0_registers_in"
   internal="fabric_probe.registers_in" />
 <interface
   name="fabric_register_probe_0_registers_out"
   internal="fabric_probe.registers_out" />
 <interface
   name="gpio"
   internal="control.external_connection"
   type="conduit"
   dir="end" />
 <interface
=======
>>>>>>> 6aafcaa0
   name="oc_i2c"
   internal="opencores_i2c.conduit_end"
   type="conduit"
   dir="end" />
 <interface
   name="reset"
   internal="system_clock.clk_in_reset"
   type="reset"
   dir="end" />
 <interface
   name="rx_tamer"
   internal="rx_tamer.conduit_end"
   type="conduit"
   dir="end" />
 <interface
   name="rx_trigger_ctl"
   internal="rx_trigger_ctl.external_connection"
   type="conduit"
   dir="end" />
 <interface name="spi" internal="lms_spi.conduit_end" type="conduit" dir="end" />
 <interface
   name="tx_tamer"
   internal="tx_tamer.conduit_end"
   type="conduit"
   dir="end" />
 <interface
   name="tx_trigger_ctl"
   internal="tx_trigger_ctl.external_connection"
   type="conduit"
   dir="end" />
 <interface
   name="vctcxo_tamer"
   internal="vctcxo_tamer_0.conduit_end"
   type="conduit"
   dir="end" />
 <interface
   name="xb_gpio"
   internal="xb_gpio.external_connection"
   type="conduit"
   dir="end" />
 <interface
   name="xb_gpio_dir"
   internal="xb_gpio_dir.external_connection"
   type="conduit"
   dir="end" />
 <module
   name="agc_dc_i_max"
   kind="altera_avalon_pio"
   version="17.0"
   enabled="1">
  <parameter name="bitClearingEdgeCapReg" value="false" />
  <parameter name="bitModifyingOutReg" value="false" />
  <parameter name="captureEdge" value="false" />
  <parameter name="clockRate" value="80000000" />
  <parameter name="direction" value="Output" />
  <parameter name="edgeType" value="RISING" />
  <parameter name="generateIRQ" value="false" />
  <parameter name="irqType" value="LEVEL" />
  <parameter name="resetValue" value="0" />
  <parameter name="simDoTestBenchWiring" value="false" />
  <parameter name="simDrivenValue" value="0" />
  <parameter name="width" value="16" />
 </module>
 <module
   name="agc_dc_i_mid"
   kind="altera_avalon_pio"
   version="17.0"
   enabled="1">
  <parameter name="bitClearingEdgeCapReg" value="false" />
  <parameter name="bitModifyingOutReg" value="false" />
  <parameter name="captureEdge" value="false" />
  <parameter name="clockRate" value="80000000" />
  <parameter name="direction" value="Output" />
  <parameter name="edgeType" value="RISING" />
  <parameter name="generateIRQ" value="false" />
  <parameter name="irqType" value="LEVEL" />
  <parameter name="resetValue" value="0" />
  <parameter name="simDoTestBenchWiring" value="false" />
  <parameter name="simDrivenValue" value="0" />
  <parameter name="width" value="16" />
 </module>
 <module
   name="agc_dc_i_min"
   kind="altera_avalon_pio"
   version="17.0"
   enabled="1">
  <parameter name="bitClearingEdgeCapReg" value="false" />
  <parameter name="bitModifyingOutReg" value="false" />
  <parameter name="captureEdge" value="false" />
  <parameter name="clockRate" value="80000000" />
  <parameter name="direction" value="Output" />
  <parameter name="edgeType" value="RISING" />
  <parameter name="generateIRQ" value="false" />
  <parameter name="irqType" value="LEVEL" />
  <parameter name="resetValue" value="0" />
  <parameter name="simDoTestBenchWiring" value="false" />
  <parameter name="simDrivenValue" value="0" />
  <parameter name="width" value="16" />
 </module>
 <module
   name="agc_dc_q_max"
   kind="altera_avalon_pio"
   version="17.0"
   enabled="1">
  <parameter name="bitClearingEdgeCapReg" value="false" />
  <parameter name="bitModifyingOutReg" value="false" />
  <parameter name="captureEdge" value="false" />
  <parameter name="clockRate" value="80000000" />
  <parameter name="direction" value="Output" />
  <parameter name="edgeType" value="RISING" />
  <parameter name="generateIRQ" value="false" />
  <parameter name="irqType" value="LEVEL" />
  <parameter name="resetValue" value="0" />
  <parameter name="simDoTestBenchWiring" value="false" />
  <parameter name="simDrivenValue" value="0" />
  <parameter name="width" value="16" />
 </module>
 <module
   name="agc_dc_q_mid"
   kind="altera_avalon_pio"
   version="17.0"
   enabled="1">
  <parameter name="bitClearingEdgeCapReg" value="false" />
  <parameter name="bitModifyingOutReg" value="false" />
  <parameter name="captureEdge" value="false" />
  <parameter name="clockRate" value="80000000" />
  <parameter name="direction" value="Output" />
  <parameter name="edgeType" value="RISING" />
  <parameter name="generateIRQ" value="false" />
  <parameter name="irqType" value="LEVEL" />
  <parameter name="resetValue" value="0" />
  <parameter name="simDoTestBenchWiring" value="false" />
  <parameter name="simDrivenValue" value="0" />
  <parameter name="width" value="16" />
 </module>
 <module
   name="agc_dc_q_min"
   kind="altera_avalon_pio"
   version="17.0"
   enabled="1">
  <parameter name="bitClearingEdgeCapReg" value="false" />
  <parameter name="bitModifyingOutReg" value="false" />
  <parameter name="captureEdge" value="false" />
  <parameter name="clockRate" value="80000000" />
  <parameter name="direction" value="Output" />
  <parameter name="edgeType" value="RISING" />
  <parameter name="generateIRQ" value="false" />
  <parameter name="irqType" value="LEVEL" />
  <parameter name="resetValue" value="0" />
  <parameter name="simDoTestBenchWiring" value="false" />
  <parameter name="simDrivenValue" value="0" />
  <parameter name="width" value="16" />
 </module>
 <module name="arbiter_0" kind="arbiter" version="1.0" enabled="1">
  <parameter name="N" value="2" />
 </module>
 <module name="command_uart" kind="command_uart" version="1.0" enabled="1" />
 <module name="control" kind="altera_avalon_pio" version="17.0" enabled="1">
  <parameter name="bitClearingEdgeCapReg" value="false" />
  <parameter name="bitModifyingOutReg" value="true" />
  <parameter name="captureEdge" value="false" />
  <parameter name="clockRate" value="80000000" />
  <parameter name="direction" value="Output" />
  <parameter name="edgeType" value="RISING" />
  <parameter name="generateIRQ" value="false" />
  <parameter name="irqType" value="LEVEL" />
  <parameter name="resetValue" value="0" />
  <parameter name="simDoTestBenchWiring" value="false" />
  <parameter name="simDrivenValue" value="0" />
  <parameter name="width" value="32" />
 </module>
<<<<<<< HEAD
 <module
   name="fabric_probe"
   kind="fabric_register_probe"
   version="1.0"
   enabled="1">
  <parameter name="enable_inputs" value="true" />
  <parameter name="enable_outputs" value="true" />
 </module>
=======
>>>>>>> 6aafcaa0
 <module
   name="iq_corr_rx_phase_gain"
   kind="altera_avalon_pio"
   version="17.0"
   enabled="1">
  <parameter name="bitClearingEdgeCapReg" value="false" />
  <parameter name="bitModifyingOutReg" value="false" />
  <parameter name="captureEdge" value="false" />
  <parameter name="clockRate" value="80000000" />
  <parameter name="direction" value="Output" />
  <parameter name="edgeType" value="RISING" />
  <parameter name="generateIRQ" value="false" />
  <parameter name="irqType" value="LEVEL" />
  <parameter name="resetValue" value="0" />
  <parameter name="simDoTestBenchWiring" value="false" />
  <parameter name="simDrivenValue" value="0" />
  <parameter name="width" value="32" />
 </module>
 <module
   name="iq_corr_tx_phase_gain"
   kind="altera_avalon_pio"
   version="17.0"
   enabled="1">
  <parameter name="bitClearingEdgeCapReg" value="false" />
  <parameter name="bitModifyingOutReg" value="false" />
  <parameter name="captureEdge" value="false" />
  <parameter name="clockRate" value="80000000" />
  <parameter name="direction" value="Output" />
  <parameter name="edgeType" value="RISING" />
  <parameter name="generateIRQ" value="false" />
  <parameter name="irqType" value="LEVEL" />
  <parameter name="resetValue" value="1" />
  <parameter name="simDoTestBenchWiring" value="false" />
  <parameter name="simDrivenValue" value="0" />
  <parameter name="width" value="32" />
 </module>
 <module
   name="jtag_uart"
   kind="altera_avalon_jtag_uart"
   version="17.0"
   enabled="1">
  <parameter name="allowMultipleConnections" value="false" />
  <parameter name="avalonSpec" value="2.0" />
  <parameter name="clkFreq" value="80000000" />
  <parameter name="hubInstanceID" value="0" />
  <parameter name="readBufferDepth" value="64" />
  <parameter name="readIRQThreshold" value="8" />
  <parameter name="simInputCharacterStream" value="" />
  <parameter name="simInteractiveOptions">INTERACTIVE_INPUT_OUTPUT</parameter>
  <parameter name="useRegistersForReadBuffer" value="false" />
  <parameter name="useRegistersForWriteBuffer" value="false" />
  <parameter name="useRelativePathForSimFile" value="false" />
  <parameter name="writeBufferDepth" value="64" />
  <parameter name="writeIRQThreshold" value="8" />
 </module>
 <module name="lms_spi" kind="lms6_spi_controller" version="1.0" enabled="1">
  <parameter name="ADDR_WIDTH" value="8" />
  <parameter name="CLOCK_DIV" value="4" />
  <parameter name="DATA_WIDTH" value="8" />
 </module>
 <module name="nios2" kind="altera_nios2_gen2" version="17.0" enabled="1">
  <parameter name="AUTO_CLK_CLOCK_DOMAIN" value="1" />
  <parameter name="AUTO_CLK_RESET_DOMAIN" value="1" />
  <parameter name="AUTO_DEVICE" value="EP4CE115F23C8" />
  <parameter name="AUTO_DEVICE_SPEEDGRADE" value="8" />
  <parameter name="bht_ramBlockType" value="Automatic" />
  <parameter name="breakOffset" value="32" />
  <parameter name="breakSlave">nios2_qsys_0.jtag_debug_module</parameter>
  <parameter name="cdx_enabled" value="false" />
  <parameter name="clockFrequency" value="80000000" />
  <parameter name="cpuArchRev" value="1" />
  <parameter name="cpuID" value="0" />
  <parameter name="cpuReset" value="false" />
  <parameter name="customInstSlavesSystemInfo" value="&lt;info/&gt;" />
  <parameter name="customInstSlavesSystemInfo_nios_a" value="&lt;info/&gt;" />
  <parameter name="customInstSlavesSystemInfo_nios_b" value="&lt;info/&gt;" />
  <parameter name="customInstSlavesSystemInfo_nios_c" value="&lt;info/&gt;" />
  <parameter name="dataAddrWidth" value="16" />
  <parameter name="dataMasterHighPerformanceAddrWidth" value="1" />
  <parameter name="dataMasterHighPerformanceMapParam" value="" />
<<<<<<< HEAD
  <parameter name="dataSlaveMapParam"><![CDATA[<address-map><slave name='ram.s1' start='0x4000' end='0x8000' /><slave name='nios2.debug_mem_slave' start='0x8800' end='0x9000' /><slave name='control.s1' start='0x9040' end='0x9060' /><slave name='peripheral_spi.spi_control_port' start='0x9060' end='0x9080' /><slave name='xb_gpio_dir.s1' start='0x90A0' end='0x90B0' /><slave name='xb_gpio.s1' start='0x90B0' end='0x90C0' /><slave name='iq_corr_tx_phase_gain.s1' start='0x90C0' end='0x90D0' /><slave name='iq_corr_rx_phase_gain.s1' start='0x90D0' end='0x90E0' /><slave name='opencores_i2c.bladerf_oc_i2c_master' start='0x90F0' end='0x90F8' /><slave name='jtag_uart.avalon_jtag_slave' start='0x9100' end='0x9108' /><slave name='command_uart.avalon_slave' start='0x9120' end='0x9140' /><slave name='tx_tamer.avalon_slave_0' start='0x9140' end='0x9160' /><slave name='rx_tamer.avalon_slave_0' start='0x9160' end='0x9180' /><slave name='fabric_probe.mm' start='0x9180' end='0x91A0' /><slave name='lms_spi.avalon_slave_0' start='0x9200' end='0x9300' /><slave name='vctcxo_tamer_0.avalon_slave_0' start='0x9300' end='0x9400' /><slave name='rx_trigger_ctl.s1' start='0x9400' end='0x9420' /><slave name='tx_trigger_ctl.s1' start='0x9420' end='0x9440' /></address-map>]]></parameter>
=======
  <parameter name="dataSlaveMapParam"><![CDATA[<address-map><slave name='ram.s1' start='0x4000' end='0x8000' type='altera_avalon_onchip_memory2.s1' /><slave name='nios2.debug_mem_slave' start='0x8800' end='0x9000' type='altera_nios2_gen2.debug_mem_slave' /><slave name='control.s1' start='0x9040' end='0x9060' type='altera_avalon_pio.s1' /><slave name='peripheral_spi.spi_control_port' start='0x9060' end='0x9080' type='altera_avalon_spi.spi_control_port' /><slave name='xb_gpio_dir.s1' start='0x90A0' end='0x90B0' type='altera_avalon_pio.s1' /><slave name='xb_gpio.s1' start='0x90B0' end='0x90C0' type='altera_avalon_pio.s1' /><slave name='iq_corr_tx_phase_gain.s1' start='0x90C0' end='0x90D0' type='altera_avalon_pio.s1' /><slave name='iq_corr_rx_phase_gain.s1' start='0x90D0' end='0x90E0' type='altera_avalon_pio.s1' /><slave name='opencores_i2c.bladerf_oc_i2c_master' start='0x90F0' end='0x90F8' type='bladerf_oc_i2c_master.bladerf_oc_i2c_master' /><slave name='jtag_uart.avalon_jtag_slave' start='0x9100' end='0x9108' type='altera_avalon_jtag_uart.avalon_jtag_slave' /><slave name='command_uart.avalon_slave' start='0x9120' end='0x9140' type='command_uart.avalon_slave' /><slave name='tx_tamer.avalon_slave_0' start='0x9140' end='0x9160' type='time_tamer.avalon_slave_0' /><slave name='rx_tamer.avalon_slave_0' start='0x9160' end='0x9180' type='time_tamer.avalon_slave_0' /><slave name='lms_spi.avalon_slave_0' start='0x9200' end='0x9300' type='lms6_spi_controller.avalon_slave_0' /><slave name='vctcxo_tamer_0.avalon_slave_0' start='0x9300' end='0x9400' type='vctcxo_tamer.avalon_slave_0' /><slave name='rx_trigger_ctl.s1' start='0x9400' end='0x9420' type='altera_avalon_pio.s1' /><slave name='tx_trigger_ctl.s1' start='0x9420' end='0x9440' type='altera_avalon_pio.s1' /><slave name='arbiter_0.avalon_slave_0' start='0x9500' end='0x9520' type='arbiter.avalon_slave_0' /><slave name='agc_dc_i_max.s1' start='0x9600' end='0x9610' type='altera_avalon_pio.s1' /><slave name='agc_dc_q_max.s1' start='0x9610' end='0x9620' type='altera_avalon_pio.s1' /><slave name='agc_dc_i_mid.s1' start='0x9620' end='0x9630' type='altera_avalon_pio.s1' /><slave name='agc_dc_q_mid.s1' start='0x9630' end='0x9640' type='altera_avalon_pio.s1' /><slave name='agc_dc_i_min.s1' start='0x9640' end='0x9650' type='altera_avalon_pio.s1' /><slave name='agc_dc_q_min.s1' start='0x9650' end='0x9660' type='altera_avalon_pio.s1' /></address-map>]]></parameter>
>>>>>>> 6aafcaa0
  <parameter name="data_master_high_performance_paddr_base" value="0" />
  <parameter name="data_master_high_performance_paddr_size" value="0" />
  <parameter name="data_master_paddr_base" value="0" />
  <parameter name="data_master_paddr_size" value="0" />
  <parameter name="dcache_bursts" value="false" />
  <parameter name="dcache_numTCDM" value="0" />
  <parameter name="dcache_ramBlockType" value="Automatic" />
  <parameter name="dcache_size" value="2048" />
  <parameter name="dcache_tagramBlockType" value="Automatic" />
  <parameter name="dcache_victim_buf_impl" value="ram" />
  <parameter name="debug_OCIOnchipTrace" value="_128" />
  <parameter name="debug_assignJtagInstanceID" value="false" />
  <parameter name="debug_datatrigger" value="0" />
  <parameter name="debug_debugReqSignals" value="false" />
  <parameter name="debug_enabled" value="true" />
  <parameter name="debug_hwbreakpoint" value="0" />
  <parameter name="debug_jtagInstanceID" value="0" />
  <parameter name="debug_traceStorage" value="onchip_trace" />
  <parameter name="debug_traceType" value="none" />
  <parameter name="debug_triggerArming" value="true" />
  <parameter name="deviceFamilyName" value="Cyclone IV E" />
  <parameter name="deviceFeaturesSystemInfo">ADDRESS_STALL 1 ADVANCED_INFO 0 ALLOWS_COMPILING_OTHER_FAMILY_IP 1 ANY_QFP 0 CELL_LEVEL_BACK_ANNOTATION_DISABLED 0 COMPILER_SUPPORT 1 DSP 0 DSP_SHIFTER_BLOCK 0 DUMP_ASM_LAB_BITS_FOR_POWER 1 EMUL 1 ENABLE_ADVANCED_IO_ANALYSIS_GUI_FEATURES 1 ENABLE_PIN_PLANNER 0 ENGINEERING_SAMPLE 0 EPCS 1 ESB 0 FAKE1 0 FAKE2 0 FAKE3 0 FAMILY_LEVEL_INSTALLATION_ONLY 1 FASTEST 0 FINAL_TIMING_MODEL 0 FITTER_USE_FALLING_EDGE_DELAY 0 FPP_COMPLETELY_PLACES_AND_ROUTES_PERIPHERY 0 GENERATE_DC_ON_CURRENT_WARNING_FOR_INTERNAL_CLAMPING_DIODE 0 HARDCOPY 0 HAS_18_BIT_MULTS 0 HAS_ACE_SUPPORT 1 HAS_ACTIVE_PARALLEL_FLASH_SUPPORT 0 HAS_ADJUSTABLE_OUTPUT_IO_TIMING_MEAS_POINT 0 HAS_ADVANCED_IO_INVERTED_CORNER 0 HAS_ADVANCED_IO_POWER_SUPPORT 1 HAS_ADVANCED_IO_TIMING_SUPPORT 1 HAS_ALM_SUPPORT 0 HAS_ATOM_AND_ROUTING_POWER_MODELED_TOGETHER 0 HAS_AUTO_DERIVE_CLOCK_UNCERTAINTY_SUPPORT 0 HAS_AUTO_FIT_SUPPORT 1 HAS_BALANCED_OPT_TECHNIQUE_SUPPORT 1 HAS_BENEFICIAL_SKEW_SUPPORT 1 HAS_BITLEVEL_DRIVE_STRENGTH_CONTROL 1 HAS_BSDL_FILE_GENERATION 1 HAS_CDB_RE_NETWORK_PRESERVATION_SUPPORT 0 HAS_CGA_SUPPORT 1 HAS_CHECK_NETLIST_SUPPORT 0 HAS_CLOCK_REGION_CHECKER_ENABLED 1 HAS_CORE_JUNCTION_TEMP_DERATING 0 HAS_CROSSTALK_SUPPORT 0 HAS_CUSTOM_REGION_SUPPORT 1 HAS_DAP_JTAG_FROM_HPS 0 HAS_DATA_DRIVEN_ACVQ_HSSI_SUPPORT 0 HAS_DDB_FDI_SUPPORT 0 HAS_DESIGN_ANALYZER_SUPPORT 1 HAS_DETAILED_IO_RAIL_POWER_MODEL 1 HAS_DETAILED_LEIM_STATIC_POWER_MODEL 1 HAS_DETAILED_LE_POWER_MODEL 1 HAS_DETAILED_ROUTING_MUX_STATIC_POWER_MODEL 1 HAS_DETAILED_THERMAL_CIRCUIT_PARAMETER_SUPPORT 1 HAS_DEVICE_MIGRATION_SUPPORT 1 HAS_DIAGONAL_MIGRATION_SUPPORT 0 HAS_EMIF_TOOLKIT_SUPPORT 0 HAS_ERROR_DETECTION_SUPPORT 0 HAS_FAMILY_VARIANT_MIGRATION_SUPPORT 0 HAS_FANOUT_FREE_NODE_SUPPORT 1 HAS_FAST_FIT_SUPPORT 1 HAS_FITTER_ECO_SUPPORT 1 HAS_FIT_NETLIST_OPT_RETIME_SUPPORT 1 HAS_FIT_NETLIST_OPT_SUPPORT 1 HAS_FORMAL_VERIFICATION_SUPPORT 1 HAS_FPGA_XCHANGE_SUPPORT 1 HAS_FSAC_LUTRAM_REGISTER_PACKING_SUPPORT 0 HAS_FULL_DAT_MIN_TIMING_SUPPORT 1 HAS_FULL_INCREMENTAL_DESIGN_SUPPORT 1 HAS_FUNCTIONAL_SIMULATION_SUPPORT 1 HAS_FUNCTIONAL_VERILOG_SIMULATION_SUPPORT 0 HAS_FUNCTIONAL_VHDL_SIMULATION_SUPPORT 0 HAS_GLITCH_FILTERING_SUPPORT 1 HAS_HARDCOPYII_SUPPORT 0 HAS_HC_READY_SUPPORT 0 HAS_HIGH_SPEED_LOW_POWER_TILE_SUPPORT 0 HAS_HOLD_TIME_AVOIDANCE_ACROSS_CLOCK_SPINE_SUPPORT 1 HAS_HSPICE_WRITER_SUPPORT 1 HAS_HSSI_POWER_CALCULATOR 0 HAS_IBISO_WRITER_SUPPORT 0 HAS_ICD_DATA_IP 0 HAS_IDB_SUPPORT 1 HAS_INCREMENTAL_DAT_SUPPORT 1 HAS_INCREMENTAL_SYNTHESIS_SUPPORT 1 HAS_IO_ASSIGNMENT_ANALYSIS_SUPPORT 1 HAS_IO_DECODER 0 HAS_IO_PLACEMENT_OPTIMIZATION_SUPPORT 1 HAS_IO_PLACEMENT_USING_GEOMETRY_RULE 0 HAS_IO_PLACEMENT_USING_PHYSIC_RULE 0 HAS_IO_SMART_RECOMPILE_SUPPORT 0 HAS_JITTER_SUPPORT 1 HAS_JTAG_SLD_HUB_SUPPORT 1 HAS_LOGIC_LOCK_SUPPORT 1 HAS_MICROPROCESSOR 0 HAS_MIF_SMART_COMPILE_SUPPORT 1 HAS_MINMAX_TIMING_MODELING_SUPPORT 1 HAS_MIN_TIMING_ANALYSIS_SUPPORT 1 HAS_MUX_RESTRUCTURE_SUPPORT 1 HAS_NADDER_STYLE_CLOCKING 0 HAS_NADDER_STYLE_FF 0 HAS_NADDER_STYLE_LCELL_COMB 0 HAS_NEW_CDB_NAME_FOR_M20K_SCLR 0 HAS_NEW_HC_FLOW_SUPPORT 0 HAS_NEW_SERDES_MAX_RESOURCE_COUNT_REPORTING_SUPPORT 1 HAS_NEW_VPR_SUPPORT 1 HAS_NONSOCKET_TECHNOLOGY_MIGRATION_SUPPORT 0 HAS_NO_HARDBLOCK_PARTITION_SUPPORT 0 HAS_NO_JTAG_USERCODE_SUPPORT 0 HAS_OPERATING_SETTINGS_AND_CONDITIONS_REPORTING_SUPPORT 1 HAS_PAD_LOCATION_ASSIGNMENT_SUPPORT 0 HAS_PARTIAL_RECONFIG_SUPPORT 0 HAS_PASSIVE_PARALLEL_SUPPORT 0 HAS_PDN_MODEL_STATUS 0 HAS_PHYSICAL_DESIGN_PLANNER_SUPPORT 0 HAS_PHYSICAL_NETLIST_OUTPUT 0 HAS_PHYSICAL_ROUTING_SUPPORT 0 HAS_PIN_SPECIFIC_VOLTAGE_SUPPORT 1 HAS_PLDM_REF_SUPPORT 1 HAS_POWER_BINNING_LIMITS_DATA 0 HAS_POWER_ESTIMATION_SUPPORT 1 HAS_PRELIMINARY_CLOCK_UNCERTAINTY_NUMBERS 0 HAS_PRE_FITTER_FPP_SUPPORT 0 HAS_PRE_FITTER_LUTRAM_NETLIST_CHECKER_ENABLED 0 HAS_PVA_SUPPORT 1 HAS_QUARTUS_HIERARCHICAL_DESIGN_SUPPORT 0 HAS_RAPID_RECOMPILE_SUPPORT 0 HAS_RCF_SUPPORT 1 HAS_RCF_SUPPORT_FOR_DEBUGGING 0 HAS_RED_BLACK_SEPARATION_SUPPORT 0 HAS_RE_LEVEL_TIMING_GRAPH_SUPPORT 1 HAS_RISEFALL_DELAY_SUPPORT 1 HAS_SIGNAL_PROBE_SUPPORT 1 HAS_SIGNAL_TAP_SUPPORT 1 HAS_SIMULATOR_SUPPORT 0 HAS_SPLIT_IO_SUPPORT 1 HAS_SPLIT_LC_SUPPORT 1 HAS_STRICT_PRESERVATION_SUPPORT 1 HAS_SYNTHESIS_ON_ATOMS 0 HAS_SYNTH_FSYN_NETLIST_OPT_SUPPORT 1 HAS_SYNTH_NETLIST_OPT_RETIME_SUPPORT 1 HAS_SYNTH_NETLIST_OPT_SUPPORT 1 HAS_TCL_FITTER_SUPPORT 0 HAS_TECHNOLOGY_MIGRATION_SUPPORT 0 HAS_TEMPLATED_REGISTER_PACKING_SUPPORT 1 HAS_TIME_BORROWING_SUPPORT 0 HAS_TIMING_DRIVEN_SYNTHESIS_SUPPORT 1 HAS_TIMING_INFO_SUPPORT 1 HAS_TIMING_OPERATING_CONDITIONS 1 HAS_TIMING_SIMULATION_SUPPORT 1 HAS_TITAN_BASED_MAC_REGISTER_PACKER_SUPPORT 0 HAS_U2B2_SUPPORT 0 HAS_USER_HIGH_SPEED_LOW_POWER_TILE_SUPPORT 0 HAS_USE_FITTER_INFO_SUPPORT 1 HAS_VCCPD_POWER_RAIL 0 HAS_VERTICAL_MIGRATION_SUPPORT 1 HAS_VIEWDRAW_SYMBOL_SUPPORT 0 HAS_VIO_SUPPORT 1 HAS_VIRTUAL_DEVICES 0 HAS_WYSIWYG_DFFEAS_SUPPORT 1 HAS_XIBISO2_WRITER_SUPPORT 0 HAS_XIBISO_WRITER_SUPPORT 1 IFP_USE_LEGACY_IO_CHECKER 0 INCREMENTAL_DESIGN_SUPPORTS_COMPATIBLE_CONSTRAINTS 1 INSTALLED 0 INTERNAL_POF_SUPPORT_ENABLED 0 INTERNAL_USE_ONLY 0 ISSUE_MILITARY_TEMPERATURE_WARNING 0 IS_BARE_DIE 0 IS_CONFIG_ROM 0 IS_DEFAULT_FAMILY 0 IS_FOR_INTERNAL_TESTING_ONLY 0 IS_HARDCOPY_FAMILY 0 IS_HBGA_PACKAGE 0 IS_HIGH_CURRENT_PART 0 IS_LOW_POWER_PART 0 IS_REVE_SILICON 0 IS_SDM_ONLY_PACKAGE 0 IS_SMI_PART 0 LOAD_BLK_TYPE_DATA_FROM_ATOM_WYS_INFO 0 LVDS_IO 1 M10K_MEMORY 0 M144K_MEMORY 0 M20K_MEMORY 0 M4K_MEMORY 0 M512_MEMORY 0 M9K_MEMORY 1 MLAB_MEMORY 0 MRAM_MEMORY 0 NOT_LISTED 0 NOT_MIGRATABLE 0 NO_FITTER_DELAY_CACHE_GENERATED 0 NO_PIN_OUT 0 NO_POF 0 NO_RPE_SUPPORT 0 NO_SUPPORT_FOR_LOGICLOCK_CONTENT_BACK_ANNOTATION 1 NO_SUPPORT_FOR_STA_CLOCK_UNCERTAINTY_CHECK 0 NO_TDC_SUPPORT 0 POSTFIT_BAK_DATABASE_EXPORT_ENABLED 1 POSTMAP_BAK_DATABASE_EXPORT_ENABLED 1 PROGRAMMER_ONLY 0 PROGRAMMER_SUPPORT 1 PVA_SUPPORTS_ONLY_SUBSET_OF_ATOMS 0 QFIT_IN_DEVELOPMENT 0 QMAP_IN_DEVELOPMENT 0 RAM_LOGICAL_NAME_CHECKING_IN_CUT_ENABLED 1 REPORTS_METASTABILITY_MTBF 1 REQUIRES_INSTALLATION_PATCH 0 REQUIRES_LIST_OF_TEMPERATURE_AND_VOLTAGE_OPERATING_CONDITIONS 1 REQUIRE_QUARTUS_HIERARCHICAL_DESIGN 0 REQUIRE_SPECIAL_HANDLING_FOR_LOCAL_LABLINE 1 RESERVES_SIGNAL_PROBE_PINS 0 RESOLVE_MAX_FANOUT_EARLY 1 RESOLVE_MAX_FANOUT_LATE 0 RESPECTS_FIXED_SIZED_LOCKED_LOCATION_LOGICLOCK 1 RESTRICTED_USER_SELECTION 0 RESTRICT_PARTIAL_RECONFIG 0 RISEFALL_SUPPORT_IS_HIDDEN 0 SHOW_HIDDEN_FAMILY_IN_PROGRAMMER 0 STRICT_TIMING_DB_CHECKS 0 SUPPORTS_ADDITIONAL_OPTIONS_FOR_UNUSED_IO 0 SUPPORTS_CRC 1 SUPPORTS_DIFFERENTIAL_AIOT_BOARD_TRACE_MODEL 1 SUPPORTS_DSP_BALANCING_BACK_ANNOTATION 0 SUPPORTS_GENERATION_OF_EARLY_POWER_ESTIMATOR_FILE 1 SUPPORTS_GLOBAL_SIGNAL_BACK_ANNOTATION 0 SUPPORTS_HIPI_RETIMING 0 SUPPORTS_LICENSE_FREE_PARTIAL_RECONFIG 0 SUPPORTS_MAC_CHAIN_OUT_ADDER 0 SUPPORTS_RAM_PACKING_BACK_ANNOTATION 0 SUPPORTS_REG_PACKING_BACK_ANNOTATION 0 SUPPORTS_SIGNALPROBE_REGISTER_PIPELINING 1 SUPPORTS_SINGLE_ENDED_AIOT_BOARD_TRACE_MODEL 1 SUPPORTS_USER_MANUAL_LOGIC_DUPLICATION 1 SUPPORTS_VID 0 SUPPORT_HIGH_SPEED_HPS 0 TMV_RUN_CUSTOMIZABLE_VIEWER 1 TMV_RUN_INTERNAL_DETAILS 1 TMV_RUN_INTERNAL_DETAILS_ON_IO 0 TMV_RUN_INTERNAL_DETAILS_ON_IOBUF 1 TMV_RUN_INTERNAL_DETAILS_ON_LCELL 0 TMV_RUN_INTERNAL_DETAILS_ON_LRAM 0 TRANSCEIVER_3G_BLOCK 0 TRANSCEIVER_6G_BLOCK 0 USES_ACV_FOR_FLED 1 USES_ADB_FOR_BACK_ANNOTATION 1 USES_ALTERA_LNSIM 0 USES_ASIC_ROUTING_POWER_CALCULATOR 0 USES_DATA_DRIVEN_PLL_COMPUTATION_UTIL 1 USES_DEV 1 USES_ICP_FOR_ECO_FITTER 0 USES_LIBERTY_TIMING 0 USES_NETWORK_ROUTING_POWER_CALCULATOR 0 USES_PART_INFO_FOR_DISPLAYING_CORE_VOLTAGE_VALUE 0 USES_POWER_SIGNAL_ACTIVITIES 1 USES_PVAFAM2 0 USES_SECOND_GENERATION_PART_INFO 0 USES_SECOND_GENERATION_POWER_ANALYZER 0 USES_THIRD_GENERATION_TIMING_MODELS_TIS 1 USES_U2B2_TIMING_MODELS 0 USES_XML_FORMAT_FOR_EMIF_PIN_MAP_FILE 0 USE_ADVANCED_IO_POWER_BY_DEFAULT 1 USE_ADVANCED_IO_TIMING_BY_DEFAULT 1 USE_BASE_FAMILY_DDB_PATH 0 USE_OCT_AUTO_CALIBRATION 1 USE_RELAX_IO_ASSIGNMENT_RULES 0 USE_RISEFALL_ONLY 1 USE_SEPARATE_LIST_FOR_TECH_MIGRATION 0 USE_SINGLE_COMPILER_PASS_PLL_MIF_FILE_WRITER 1 USE_TITAN_IO_BASED_IO_REGISTER_PACKER_UTIL 0 USING_28NM_OR_OLDER_TIMING_METHODOLOGY 1 WYSIWYG_BUS_WIDTH_CHECKING_IN_CUT_ENABLED 1</parameter>
  <parameter name="dividerType" value="srt2" />
  <parameter name="exceptionOffset" value="32" />
  <parameter name="exceptionSlave" value="ram.s1" />
  <parameter name="faAddrWidth" value="1" />
  <parameter name="faSlaveMapParam" value="" />
  <parameter name="fa_cache_line" value="2" />
  <parameter name="fa_cache_linesize" value="0" />
  <parameter name="flash_instruction_master_paddr_base" value="0" />
  <parameter name="flash_instruction_master_paddr_size" value="0" />
  <parameter name="icache_burstType" value="None" />
  <parameter name="icache_numTCIM" value="0" />
  <parameter name="icache_ramBlockType" value="Automatic" />
  <parameter name="icache_size" value="2048" />
  <parameter name="icache_tagramBlockType" value="Automatic" />
  <parameter name="impl" value="Tiny" />
  <parameter name="instAddrWidth" value="16" />
  <parameter name="instSlaveMapParam"><![CDATA[<address-map><slave name='ram.s1' start='0x4000' end='0x8000' type='altera_avalon_onchip_memory2.s1' /><slave name='nios2.debug_mem_slave' start='0x8800' end='0x9000' type='altera_nios2_gen2.debug_mem_slave' /></address-map>]]></parameter>
  <parameter name="instructionMasterHighPerformanceAddrWidth" value="1" />
  <parameter name="instructionMasterHighPerformanceMapParam" value="" />
  <parameter name="instruction_master_high_performance_paddr_base" value="0" />
  <parameter name="instruction_master_high_performance_paddr_size" value="0" />
  <parameter name="instruction_master_paddr_base" value="0" />
  <parameter name="instruction_master_paddr_size" value="0" />
  <parameter name="internalIrqMaskSystemInfo" value="255" />
  <parameter name="io_regionbase" value="0" />
  <parameter name="io_regionsize" value="0" />
  <parameter name="master_addr_map" value="false" />
  <parameter name="mmu_TLBMissExcOffset" value="0" />
  <parameter name="mmu_TLBMissExcSlave" value="" />
  <parameter name="mmu_autoAssignTlbPtrSz" value="true" />
  <parameter name="mmu_enabled" value="false" />
  <parameter name="mmu_processIDNumBits" value="8" />
  <parameter name="mmu_ramBlockType" value="Automatic" />
  <parameter name="mmu_tlbNumWays" value="16" />
  <parameter name="mmu_tlbPtrSz" value="7" />
  <parameter name="mmu_udtlbNumEntries" value="6" />
  <parameter name="mmu_uitlbNumEntries" value="4" />
  <parameter name="mpu_enabled" value="false" />
  <parameter name="mpu_minDataRegionSize" value="12" />
  <parameter name="mpu_minInstRegionSize" value="12" />
  <parameter name="mpu_numOfDataRegion" value="8" />
  <parameter name="mpu_numOfInstRegion" value="8" />
  <parameter name="mpu_useLimit" value="false" />
  <parameter name="mpx_enabled" value="false" />
  <parameter name="mul_32_impl" value="2" />
  <parameter name="mul_64_impl" value="1" />
  <parameter name="mul_shift_choice" value="1" />
  <parameter name="ocimem_ramBlockType" value="Automatic" />
  <parameter name="ocimem_ramInit" value="false" />
  <parameter name="regfile_ramBlockType" value="Automatic" />
  <parameter name="register_file_por" value="false" />
  <parameter name="resetOffset" value="0" />
  <parameter name="resetSlave" value="ram.s1" />
  <parameter name="resetrequest_enabled" value="true" />
  <parameter name="setting_HBreakTest" value="false" />
  <parameter name="setting_HDLSimCachesCleared" value="true" />
  <parameter name="setting_activateMonitors" value="true" />
  <parameter name="setting_activateTestEndChecker" value="false" />
  <parameter name="setting_activateTrace" value="true" />
  <parameter name="setting_allow_break_inst" value="false" />
  <parameter name="setting_alwaysEncrypt" value="true" />
  <parameter name="setting_asic_add_scan_mode_input" value="false" />
  <parameter name="setting_asic_enabled" value="false" />
  <parameter name="setting_asic_synopsys_translate_on_off" value="false" />
  <parameter name="setting_asic_third_party_synthesis" value="false" />
  <parameter name="setting_avalonDebugPortPresent" value="false" />
  <parameter name="setting_bhtPtrSz" value="8" />
  <parameter name="setting_bigEndian" value="false" />
  <parameter name="setting_branchpredictiontype" value="Dynamic" />
  <parameter name="setting_breakslaveoveride" value="false" />
  <parameter name="setting_clearXBitsLDNonBypass" value="true" />
  <parameter name="setting_dc_ecc_present" value="false" />
  <parameter name="setting_disable_tmr_inj" value="false" />
  <parameter name="setting_disableocitrace" value="false" />
  <parameter name="setting_dtcm_ecc_present" value="false" />
  <parameter name="setting_ecc_present" value="false" />
  <parameter name="setting_ecc_sim_test_ports" value="false" />
  <parameter name="setting_exportHostDebugPort" value="false" />
  <parameter name="setting_exportPCB" value="false" />
  <parameter name="setting_export_large_RAMs" value="false" />
  <parameter name="setting_exportdebuginfo" value="false" />
  <parameter name="setting_exportvectors" value="false" />
  <parameter name="setting_fast_register_read" value="false" />
  <parameter name="setting_ic_ecc_present" value="true" />
  <parameter name="setting_interruptControllerType" value="Internal" />
  <parameter name="setting_itcm_ecc_present" value="false" />
  <parameter name="setting_mmu_ecc_present" value="true" />
  <parameter name="setting_oci_export_jtag_signals" value="false" />
  <parameter name="setting_oci_version" value="1" />
  <parameter name="setting_preciseIllegalMemAccessException" value="false" />
  <parameter name="setting_removeRAMinit" value="false" />
  <parameter name="setting_rf_ecc_present" value="true" />
  <parameter name="setting_shadowRegisterSets" value="0" />
  <parameter name="setting_showInternalSettings" value="false" />
  <parameter name="setting_showUnpublishedSettings" value="false" />
  <parameter name="setting_support31bitdcachebypass" value="true" />
  <parameter name="setting_tmr_output_disable" value="false" />
  <parameter name="setting_usedesignware" value="false" />
  <parameter name="shift_rot_impl" value="1" />
  <parameter name="tightlyCoupledDataMaster0AddrWidth" value="1" />
  <parameter name="tightlyCoupledDataMaster0MapParam" value="" />
  <parameter name="tightlyCoupledDataMaster1AddrWidth" value="1" />
  <parameter name="tightlyCoupledDataMaster1MapParam" value="" />
  <parameter name="tightlyCoupledDataMaster2AddrWidth" value="1" />
  <parameter name="tightlyCoupledDataMaster2MapParam" value="" />
  <parameter name="tightlyCoupledDataMaster3AddrWidth" value="1" />
  <parameter name="tightlyCoupledDataMaster3MapParam" value="" />
  <parameter name="tightlyCoupledInstructionMaster0AddrWidth" value="1" />
  <parameter name="tightlyCoupledInstructionMaster0MapParam" value="" />
  <parameter name="tightlyCoupledInstructionMaster1AddrWidth" value="1" />
  <parameter name="tightlyCoupledInstructionMaster1MapParam" value="" />
  <parameter name="tightlyCoupledInstructionMaster2AddrWidth" value="1" />
  <parameter name="tightlyCoupledInstructionMaster2MapParam" value="" />
  <parameter name="tightlyCoupledInstructionMaster3AddrWidth" value="1" />
  <parameter name="tightlyCoupledInstructionMaster3MapParam" value="" />
  <parameter name="tightly_coupled_data_master_0_paddr_base" value="0" />
  <parameter name="tightly_coupled_data_master_0_paddr_size" value="0" />
  <parameter name="tightly_coupled_data_master_1_paddr_base" value="0" />
  <parameter name="tightly_coupled_data_master_1_paddr_size" value="0" />
  <parameter name="tightly_coupled_data_master_2_paddr_base" value="0" />
  <parameter name="tightly_coupled_data_master_2_paddr_size" value="0" />
  <parameter name="tightly_coupled_data_master_3_paddr_base" value="0" />
  <parameter name="tightly_coupled_data_master_3_paddr_size" value="0" />
  <parameter name="tightly_coupled_instruction_master_0_paddr_base" value="0" />
  <parameter name="tightly_coupled_instruction_master_0_paddr_size" value="0" />
  <parameter name="tightly_coupled_instruction_master_1_paddr_base" value="0" />
  <parameter name="tightly_coupled_instruction_master_1_paddr_size" value="0" />
  <parameter name="tightly_coupled_instruction_master_2_paddr_base" value="0" />
  <parameter name="tightly_coupled_instruction_master_2_paddr_size" value="0" />
  <parameter name="tightly_coupled_instruction_master_3_paddr_base" value="0" />
  <parameter name="tightly_coupled_instruction_master_3_paddr_size" value="0" />
  <parameter name="tmr_enabled" value="false" />
  <parameter name="tracefilename" value="" />
  <parameter name="userDefinedSettings" value="" />
 </module>
 <module
   name="opencores_i2c"
   kind="bladerf_oc_i2c_master"
   version="1.0"
   enabled="1">
  <parameter name="ARST_LVL" value="1" />
 </module>
 <module
   name="peripheral_spi"
   kind="altera_avalon_spi"
   version="17.0"
   enabled="1">
  <parameter name="avalonSpec" value="2.0" />
  <parameter name="clockPhase" value="1" />
  <parameter name="clockPolarity" value="1" />
  <parameter name="dataWidth" value="8" />
  <parameter name="disableAvalonFlowControl" value="false" />
  <parameter name="inputClockRate" value="80000000" />
  <parameter name="insertDelayBetweenSlaveSelectAndSClk" value="false" />
  <parameter name="insertSync" value="false" />
  <parameter name="lsbOrderedFirst" value="false" />
  <parameter name="masterSPI" value="true" />
  <parameter name="numberOfSlaves" value="2" />
  <parameter name="syncRegDepth" value="2" />
  <parameter name="targetClockRate" value="9600000" />
  <parameter name="targetSlaveSelectToSClkDelay" value="0.0" />
 </module>
 <module
   name="ram"
   kind="altera_avalon_onchip_memory2"
   version="17.0"
   enabled="1">
  <parameter name="allowInSystemMemoryContentEditor" value="true" />
  <parameter name="autoInitializationFileName" value="$${FILENAME}_ram" />
  <parameter name="blockType" value="AUTO" />
  <parameter name="copyInitFile" value="false" />
  <parameter name="dataWidth" value="32" />
  <parameter name="dataWidth2" value="32" />
  <parameter name="deviceFamily" value="Cyclone IV E" />
  <parameter name="deviceFeatures">ADDRESS_STALL 1 ADVANCED_INFO 0 ALLOWS_COMPILING_OTHER_FAMILY_IP 1 ANY_QFP 0 CELL_LEVEL_BACK_ANNOTATION_DISABLED 0 COMPILER_SUPPORT 1 DSP 0 DSP_SHIFTER_BLOCK 0 DUMP_ASM_LAB_BITS_FOR_POWER 1 EMUL 1 ENABLE_ADVANCED_IO_ANALYSIS_GUI_FEATURES 1 ENABLE_PIN_PLANNER 0 ENGINEERING_SAMPLE 0 EPCS 1 ESB 0 FAKE1 0 FAKE2 0 FAKE3 0 FAMILY_LEVEL_INSTALLATION_ONLY 1 FASTEST 0 FINAL_TIMING_MODEL 0 FITTER_USE_FALLING_EDGE_DELAY 0 FPP_COMPLETELY_PLACES_AND_ROUTES_PERIPHERY 0 GENERATE_DC_ON_CURRENT_WARNING_FOR_INTERNAL_CLAMPING_DIODE 0 HARDCOPY 0 HAS_18_BIT_MULTS 0 HAS_ACE_SUPPORT 1 HAS_ACTIVE_PARALLEL_FLASH_SUPPORT 0 HAS_ADJUSTABLE_OUTPUT_IO_TIMING_MEAS_POINT 0 HAS_ADVANCED_IO_INVERTED_CORNER 0 HAS_ADVANCED_IO_POWER_SUPPORT 1 HAS_ADVANCED_IO_TIMING_SUPPORT 1 HAS_ALM_SUPPORT 0 HAS_ATOM_AND_ROUTING_POWER_MODELED_TOGETHER 0 HAS_AUTO_DERIVE_CLOCK_UNCERTAINTY_SUPPORT 0 HAS_AUTO_FIT_SUPPORT 1 HAS_BALANCED_OPT_TECHNIQUE_SUPPORT 1 HAS_BENEFICIAL_SKEW_SUPPORT 1 HAS_BITLEVEL_DRIVE_STRENGTH_CONTROL 1 HAS_BSDL_FILE_GENERATION 1 HAS_CDB_RE_NETWORK_PRESERVATION_SUPPORT 0 HAS_CGA_SUPPORT 1 HAS_CHECK_NETLIST_SUPPORT 0 HAS_CLOCK_REGION_CHECKER_ENABLED 1 HAS_CORE_JUNCTION_TEMP_DERATING 0 HAS_CROSSTALK_SUPPORT 0 HAS_CUSTOM_REGION_SUPPORT 1 HAS_DAP_JTAG_FROM_HPS 0 HAS_DATA_DRIVEN_ACVQ_HSSI_SUPPORT 0 HAS_DDB_FDI_SUPPORT 0 HAS_DESIGN_ANALYZER_SUPPORT 1 HAS_DETAILED_IO_RAIL_POWER_MODEL 1 HAS_DETAILED_LEIM_STATIC_POWER_MODEL 1 HAS_DETAILED_LE_POWER_MODEL 1 HAS_DETAILED_ROUTING_MUX_STATIC_POWER_MODEL 1 HAS_DETAILED_THERMAL_CIRCUIT_PARAMETER_SUPPORT 1 HAS_DEVICE_MIGRATION_SUPPORT 1 HAS_DIAGONAL_MIGRATION_SUPPORT 0 HAS_EMIF_TOOLKIT_SUPPORT 0 HAS_ERROR_DETECTION_SUPPORT 0 HAS_FAMILY_VARIANT_MIGRATION_SUPPORT 0 HAS_FANOUT_FREE_NODE_SUPPORT 1 HAS_FAST_FIT_SUPPORT 1 HAS_FITTER_ECO_SUPPORT 1 HAS_FIT_NETLIST_OPT_RETIME_SUPPORT 1 HAS_FIT_NETLIST_OPT_SUPPORT 1 HAS_FORMAL_VERIFICATION_SUPPORT 1 HAS_FPGA_XCHANGE_SUPPORT 1 HAS_FSAC_LUTRAM_REGISTER_PACKING_SUPPORT 0 HAS_FULL_DAT_MIN_TIMING_SUPPORT 1 HAS_FULL_INCREMENTAL_DESIGN_SUPPORT 1 HAS_FUNCTIONAL_SIMULATION_SUPPORT 1 HAS_FUNCTIONAL_VERILOG_SIMULATION_SUPPORT 0 HAS_FUNCTIONAL_VHDL_SIMULATION_SUPPORT 0 HAS_GLITCH_FILTERING_SUPPORT 1 HAS_HARDCOPYII_SUPPORT 0 HAS_HC_READY_SUPPORT 0 HAS_HIGH_SPEED_LOW_POWER_TILE_SUPPORT 0 HAS_HOLD_TIME_AVOIDANCE_ACROSS_CLOCK_SPINE_SUPPORT 1 HAS_HSPICE_WRITER_SUPPORT 1 HAS_HSSI_POWER_CALCULATOR 0 HAS_IBISO_WRITER_SUPPORT 0 HAS_ICD_DATA_IP 0 HAS_IDB_SUPPORT 1 HAS_INCREMENTAL_DAT_SUPPORT 1 HAS_INCREMENTAL_SYNTHESIS_SUPPORT 1 HAS_IO_ASSIGNMENT_ANALYSIS_SUPPORT 1 HAS_IO_DECODER 0 HAS_IO_PLACEMENT_OPTIMIZATION_SUPPORT 1 HAS_IO_PLACEMENT_USING_GEOMETRY_RULE 0 HAS_IO_PLACEMENT_USING_PHYSIC_RULE 0 HAS_IO_SMART_RECOMPILE_SUPPORT 0 HAS_JITTER_SUPPORT 1 HAS_JTAG_SLD_HUB_SUPPORT 1 HAS_LOGIC_LOCK_SUPPORT 1 HAS_MICROPROCESSOR 0 HAS_MIF_SMART_COMPILE_SUPPORT 1 HAS_MINMAX_TIMING_MODELING_SUPPORT 1 HAS_MIN_TIMING_ANALYSIS_SUPPORT 1 HAS_MUX_RESTRUCTURE_SUPPORT 1 HAS_NADDER_STYLE_CLOCKING 0 HAS_NADDER_STYLE_FF 0 HAS_NADDER_STYLE_LCELL_COMB 0 HAS_NEW_CDB_NAME_FOR_M20K_SCLR 0 HAS_NEW_HC_FLOW_SUPPORT 0 HAS_NEW_SERDES_MAX_RESOURCE_COUNT_REPORTING_SUPPORT 1 HAS_NEW_VPR_SUPPORT 1 HAS_NONSOCKET_TECHNOLOGY_MIGRATION_SUPPORT 0 HAS_NO_HARDBLOCK_PARTITION_SUPPORT 0 HAS_NO_JTAG_USERCODE_SUPPORT 0 HAS_OPERATING_SETTINGS_AND_CONDITIONS_REPORTING_SUPPORT 1 HAS_PAD_LOCATION_ASSIGNMENT_SUPPORT 0 HAS_PARTIAL_RECONFIG_SUPPORT 0 HAS_PASSIVE_PARALLEL_SUPPORT 0 HAS_PDN_MODEL_STATUS 0 HAS_PHYSICAL_DESIGN_PLANNER_SUPPORT 0 HAS_PHYSICAL_NETLIST_OUTPUT 0 HAS_PHYSICAL_ROUTING_SUPPORT 0 HAS_PIN_SPECIFIC_VOLTAGE_SUPPORT 1 HAS_PLDM_REF_SUPPORT 1 HAS_POWER_BINNING_LIMITS_DATA 0 HAS_POWER_ESTIMATION_SUPPORT 1 HAS_PRELIMINARY_CLOCK_UNCERTAINTY_NUMBERS 0 HAS_PRE_FITTER_FPP_SUPPORT 0 HAS_PRE_FITTER_LUTRAM_NETLIST_CHECKER_ENABLED 0 HAS_PVA_SUPPORT 1 HAS_QUARTUS_HIERARCHICAL_DESIGN_SUPPORT 0 HAS_RAPID_RECOMPILE_SUPPORT 0 HAS_RCF_SUPPORT 1 HAS_RCF_SUPPORT_FOR_DEBUGGING 0 HAS_RED_BLACK_SEPARATION_SUPPORT 0 HAS_RE_LEVEL_TIMING_GRAPH_SUPPORT 1 HAS_RISEFALL_DELAY_SUPPORT 1 HAS_SIGNAL_PROBE_SUPPORT 1 HAS_SIGNAL_TAP_SUPPORT 1 HAS_SIMULATOR_SUPPORT 0 HAS_SPLIT_IO_SUPPORT 1 HAS_SPLIT_LC_SUPPORT 1 HAS_STRICT_PRESERVATION_SUPPORT 1 HAS_SYNTHESIS_ON_ATOMS 0 HAS_SYNTH_FSYN_NETLIST_OPT_SUPPORT 1 HAS_SYNTH_NETLIST_OPT_RETIME_SUPPORT 1 HAS_SYNTH_NETLIST_OPT_SUPPORT 1 HAS_TCL_FITTER_SUPPORT 0 HAS_TECHNOLOGY_MIGRATION_SUPPORT 0 HAS_TEMPLATED_REGISTER_PACKING_SUPPORT 1 HAS_TIME_BORROWING_SUPPORT 0 HAS_TIMING_DRIVEN_SYNTHESIS_SUPPORT 1 HAS_TIMING_INFO_SUPPORT 1 HAS_TIMING_OPERATING_CONDITIONS 1 HAS_TIMING_SIMULATION_SUPPORT 1 HAS_TITAN_BASED_MAC_REGISTER_PACKER_SUPPORT 0 HAS_U2B2_SUPPORT 0 HAS_USER_HIGH_SPEED_LOW_POWER_TILE_SUPPORT 0 HAS_USE_FITTER_INFO_SUPPORT 1 HAS_VCCPD_POWER_RAIL 0 HAS_VERTICAL_MIGRATION_SUPPORT 1 HAS_VIEWDRAW_SYMBOL_SUPPORT 0 HAS_VIO_SUPPORT 1 HAS_VIRTUAL_DEVICES 0 HAS_WYSIWYG_DFFEAS_SUPPORT 1 HAS_XIBISO2_WRITER_SUPPORT 0 HAS_XIBISO_WRITER_SUPPORT 1 IFP_USE_LEGACY_IO_CHECKER 0 INCREMENTAL_DESIGN_SUPPORTS_COMPATIBLE_CONSTRAINTS 1 INSTALLED 0 INTERNAL_POF_SUPPORT_ENABLED 0 INTERNAL_USE_ONLY 0 ISSUE_MILITARY_TEMPERATURE_WARNING 0 IS_BARE_DIE 0 IS_CONFIG_ROM 0 IS_DEFAULT_FAMILY 0 IS_FOR_INTERNAL_TESTING_ONLY 0 IS_HARDCOPY_FAMILY 0 IS_HBGA_PACKAGE 0 IS_HIGH_CURRENT_PART 0 IS_LOW_POWER_PART 0 IS_REVE_SILICON 0 IS_SDM_ONLY_PACKAGE 0 IS_SMI_PART 0 LOAD_BLK_TYPE_DATA_FROM_ATOM_WYS_INFO 0 LVDS_IO 1 M10K_MEMORY 0 M144K_MEMORY 0 M20K_MEMORY 0 M4K_MEMORY 0 M512_MEMORY 0 M9K_MEMORY 1 MLAB_MEMORY 0 MRAM_MEMORY 0 NOT_LISTED 0 NOT_MIGRATABLE 0 NO_FITTER_DELAY_CACHE_GENERATED 0 NO_PIN_OUT 0 NO_POF 0 NO_RPE_SUPPORT 0 NO_SUPPORT_FOR_LOGICLOCK_CONTENT_BACK_ANNOTATION 1 NO_SUPPORT_FOR_STA_CLOCK_UNCERTAINTY_CHECK 0 NO_TDC_SUPPORT 0 POSTFIT_BAK_DATABASE_EXPORT_ENABLED 1 POSTMAP_BAK_DATABASE_EXPORT_ENABLED 1 PROGRAMMER_ONLY 0 PROGRAMMER_SUPPORT 1 PVA_SUPPORTS_ONLY_SUBSET_OF_ATOMS 0 QFIT_IN_DEVELOPMENT 0 QMAP_IN_DEVELOPMENT 0 RAM_LOGICAL_NAME_CHECKING_IN_CUT_ENABLED 1 REPORTS_METASTABILITY_MTBF 1 REQUIRES_INSTALLATION_PATCH 0 REQUIRES_LIST_OF_TEMPERATURE_AND_VOLTAGE_OPERATING_CONDITIONS 1 REQUIRE_QUARTUS_HIERARCHICAL_DESIGN 0 REQUIRE_SPECIAL_HANDLING_FOR_LOCAL_LABLINE 1 RESERVES_SIGNAL_PROBE_PINS 0 RESOLVE_MAX_FANOUT_EARLY 1 RESOLVE_MAX_FANOUT_LATE 0 RESPECTS_FIXED_SIZED_LOCKED_LOCATION_LOGICLOCK 1 RESTRICTED_USER_SELECTION 0 RESTRICT_PARTIAL_RECONFIG 0 RISEFALL_SUPPORT_IS_HIDDEN 0 SHOW_HIDDEN_FAMILY_IN_PROGRAMMER 0 STRICT_TIMING_DB_CHECKS 0 SUPPORTS_ADDITIONAL_OPTIONS_FOR_UNUSED_IO 0 SUPPORTS_CRC 1 SUPPORTS_DIFFERENTIAL_AIOT_BOARD_TRACE_MODEL 1 SUPPORTS_DSP_BALANCING_BACK_ANNOTATION 0 SUPPORTS_GENERATION_OF_EARLY_POWER_ESTIMATOR_FILE 1 SUPPORTS_GLOBAL_SIGNAL_BACK_ANNOTATION 0 SUPPORTS_HIPI_RETIMING 0 SUPPORTS_LICENSE_FREE_PARTIAL_RECONFIG 0 SUPPORTS_MAC_CHAIN_OUT_ADDER 0 SUPPORTS_RAM_PACKING_BACK_ANNOTATION 0 SUPPORTS_REG_PACKING_BACK_ANNOTATION 0 SUPPORTS_SIGNALPROBE_REGISTER_PIPELINING 1 SUPPORTS_SINGLE_ENDED_AIOT_BOARD_TRACE_MODEL 1 SUPPORTS_USER_MANUAL_LOGIC_DUPLICATION 1 SUPPORTS_VID 0 SUPPORT_HIGH_SPEED_HPS 0 TMV_RUN_CUSTOMIZABLE_VIEWER 1 TMV_RUN_INTERNAL_DETAILS 1 TMV_RUN_INTERNAL_DETAILS_ON_IO 0 TMV_RUN_INTERNAL_DETAILS_ON_IOBUF 1 TMV_RUN_INTERNAL_DETAILS_ON_LCELL 0 TMV_RUN_INTERNAL_DETAILS_ON_LRAM 0 TRANSCEIVER_3G_BLOCK 0 TRANSCEIVER_6G_BLOCK 0 USES_ACV_FOR_FLED 1 USES_ADB_FOR_BACK_ANNOTATION 1 USES_ALTERA_LNSIM 0 USES_ASIC_ROUTING_POWER_CALCULATOR 0 USES_DATA_DRIVEN_PLL_COMPUTATION_UTIL 1 USES_DEV 1 USES_ICP_FOR_ECO_FITTER 0 USES_LIBERTY_TIMING 0 USES_NETWORK_ROUTING_POWER_CALCULATOR 0 USES_PART_INFO_FOR_DISPLAYING_CORE_VOLTAGE_VALUE 0 USES_POWER_SIGNAL_ACTIVITIES 1 USES_PVAFAM2 0 USES_SECOND_GENERATION_PART_INFO 0 USES_SECOND_GENERATION_POWER_ANALYZER 0 USES_THIRD_GENERATION_TIMING_MODELS_TIS 1 USES_U2B2_TIMING_MODELS 0 USES_XML_FORMAT_FOR_EMIF_PIN_MAP_FILE 0 USE_ADVANCED_IO_POWER_BY_DEFAULT 1 USE_ADVANCED_IO_TIMING_BY_DEFAULT 1 USE_BASE_FAMILY_DDB_PATH 0 USE_OCT_AUTO_CALIBRATION 1 USE_RELAX_IO_ASSIGNMENT_RULES 0 USE_RISEFALL_ONLY 1 USE_SEPARATE_LIST_FOR_TECH_MIGRATION 0 USE_SINGLE_COMPILER_PASS_PLL_MIF_FILE_WRITER 1 USE_TITAN_IO_BASED_IO_REGISTER_PACKER_UTIL 0 USING_28NM_OR_OLDER_TIMING_METHODOLOGY 1 WYSIWYG_BUS_WIDTH_CHECKING_IN_CUT_ENABLED 1</parameter>
  <parameter name="dualPort" value="false" />
  <parameter name="ecc_enabled" value="false" />
  <parameter name="enPRInitMode" value="false" />
  <parameter name="enableDiffWidth" value="false" />
  <parameter name="initMemContent" value="true" />
  <parameter name="initializationFileName" value="onchip_memory2_0" />
  <parameter name="instanceID" value="MED" />
  <parameter name="memorySize" value="16384" />
  <parameter name="readDuringWriteMode" value="DONT_CARE" />
  <parameter name="resetrequest_enabled" value="true" />
  <parameter name="simAllowMRAMContentsFile" value="false" />
  <parameter name="simMemInitOnlyFilename" value="0" />
  <parameter name="singleClockOperation" value="false" />
  <parameter name="slave1Latency" value="1" />
  <parameter name="slave2Latency" value="1" />
  <parameter name="useNonDefaultInitFile" value="false" />
  <parameter name="useShallowMemBlocks" value="false" />
  <parameter name="writable" value="true" />
 </module>
 <module name="rx_tamer" kind="time_tamer" version="1.0" enabled="1" />
 <module
   name="rx_trigger_ctl"
   kind="altera_avalon_pio"
   version="17.0"
   enabled="1">
  <parameter name="bitClearingEdgeCapReg" value="false" />
  <parameter name="bitModifyingOutReg" value="true" />
  <parameter name="captureEdge" value="false" />
  <parameter name="clockRate" value="80000000" />
  <parameter name="direction" value="InOut" />
  <parameter name="edgeType" value="RISING" />
  <parameter name="generateIRQ" value="false" />
  <parameter name="irqType" value="LEVEL" />
  <parameter name="resetValue" value="0" />
  <parameter name="simDoTestBenchWiring" value="false" />
  <parameter name="simDrivenValue" value="0" />
  <parameter name="width" value="8" />
 </module>
 <module name="system_clock" kind="clock_source" version="17.0" enabled="1">
  <parameter name="clockFrequency" value="80000000" />
  <parameter name="clockFrequencyKnown" value="true" />
  <parameter name="inputClockFrequency" value="0" />
  <parameter name="resetSynchronousEdges" value="DEASSERT" />
 </module>
 <module name="tx_tamer" kind="time_tamer" version="1.0" enabled="1" />
 <module
   name="tx_trigger_ctl"
   kind="altera_avalon_pio"
   version="17.0"
   enabled="1">
  <parameter name="bitClearingEdgeCapReg" value="false" />
  <parameter name="bitModifyingOutReg" value="true" />
  <parameter name="captureEdge" value="false" />
  <parameter name="clockRate" value="80000000" />
  <parameter name="direction" value="InOut" />
  <parameter name="edgeType" value="RISING" />
  <parameter name="generateIRQ" value="false" />
  <parameter name="irqType" value="LEVEL" />
  <parameter name="resetValue" value="0" />
  <parameter name="simDoTestBenchWiring" value="false" />
  <parameter name="simDrivenValue" value="0" />
  <parameter name="width" value="8" />
 </module>
 <module name="vctcxo_tamer_0" kind="vctcxo_tamer" version="1.0" enabled="1" />
<<<<<<< HEAD
 <module name="xb_gpio" kind="altera_avalon_pio" version="15.0" enabled="1">
=======
 <module name="xb_gpio" kind="altera_avalon_pio" version="17.0" enabled="1">
>>>>>>> 6aafcaa0
  <parameter name="bitClearingEdgeCapReg" value="false" />
  <parameter name="bitModifyingOutReg" value="false" />
  <parameter name="captureEdge" value="false" />
  <parameter name="clockRate" value="80000000" />
  <parameter name="direction" value="InOut" />
  <parameter name="edgeType" value="RISING" />
  <parameter name="generateIRQ" value="false" />
  <parameter name="irqType" value="LEVEL" />
  <parameter name="resetValue" value="0" />
  <parameter name="simDoTestBenchWiring" value="false" />
  <parameter name="simDrivenValue" value="0" />
  <parameter name="width" value="32" />
 </module>
 <module
   name="xb_gpio_dir"
   kind="altera_avalon_pio"
   version="17.0"
   enabled="1">
  <parameter name="bitClearingEdgeCapReg" value="false" />
  <parameter name="bitModifyingOutReg" value="false" />
  <parameter name="captureEdge" value="false" />
  <parameter name="clockRate" value="80000000" />
  <parameter name="direction" value="Output" />
  <parameter name="edgeType" value="RISING" />
  <parameter name="generateIRQ" value="false" />
  <parameter name="irqType" value="LEVEL" />
  <parameter name="resetValue" value="0" />
  <parameter name="simDoTestBenchWiring" value="false" />
  <parameter name="simDrivenValue" value="0" />
  <parameter name="width" value="32" />
 </module>
 <connection
   kind="avalon"
   version="17.0"
   start="nios2.data_master"
   end="jtag_uart.avalon_jtag_slave">
  <parameter name="arbitrationPriority" value="1" />
  <parameter name="baseAddress" value="0x9100" />
  <parameter name="defaultConnection" value="false" />
 </connection>
 <connection
   kind="avalon"
   version="17.0"
   start="nios2.data_master"
   end="command_uart.avalon_slave">
  <parameter name="arbitrationPriority" value="1" />
  <parameter name="baseAddress" value="0x9120" />
  <parameter name="defaultConnection" value="false" />
 </connection>
 <connection
   kind="avalon"
   version="17.0"
   start="nios2.data_master"
   end="tx_tamer.avalon_slave_0">
  <parameter name="arbitrationPriority" value="1" />
  <parameter name="baseAddress" value="0x9140" />
  <parameter name="defaultConnection" value="false" />
 </connection>
 <connection
   kind="avalon"
   version="17.0"
   start="nios2.data_master"
   end="rx_tamer.avalon_slave_0">
  <parameter name="arbitrationPriority" value="1" />
  <parameter name="baseAddress" value="0x9160" />
  <parameter name="defaultConnection" value="false" />
 </connection>
 <connection
   kind="avalon"
   version="17.0"
   start="nios2.data_master"
   end="lms_spi.avalon_slave_0">
  <parameter name="arbitrationPriority" value="1" />
  <parameter name="baseAddress" value="0x9200" />
  <parameter name="defaultConnection" value="false" />
 </connection>
 <connection
   kind="avalon"
   version="17.0"
   start="nios2.data_master"
   end="vctcxo_tamer_0.avalon_slave_0">
  <parameter name="arbitrationPriority" value="1" />
  <parameter name="baseAddress" value="0x9300" />
  <parameter name="defaultConnection" value="false" />
 </connection>
 <connection
   kind="avalon"
   version="17.0"
   start="nios2.data_master"
   end="arbiter_0.avalon_slave_0">
  <parameter name="arbitrationPriority" value="1" />
  <parameter name="baseAddress" value="0x9500" />
  <parameter name="defaultConnection" value="false" />
 </connection>
 <connection
   kind="avalon"
   version="17.0"
   start="nios2.data_master"
   end="opencores_i2c.bladerf_oc_i2c_master">
  <parameter name="arbitrationPriority" value="1" />
  <parameter name="baseAddress" value="0x90f0" />
  <parameter name="defaultConnection" value="false" />
 </connection>
 <connection
   kind="avalon"
   version="17.0"
   start="nios2.data_master"
   end="nios2.debug_mem_slave">
  <parameter name="arbitrationPriority" value="1" />
  <parameter name="baseAddress" value="0x8800" />
  <parameter name="defaultConnection" value="false" />
 </connection>
<<<<<<< HEAD
 <connection
   kind="avalon"
   version="15.0"
   start="nios2.data_master"
   end="fabric_probe.mm">
  <parameter name="arbitrationPriority" value="1" />
  <parameter name="baseAddress" value="0x9180" />
  <parameter name="defaultConnection" value="false" />
 </connection>
 <connection kind="avalon" version="15.0" start="nios2.data_master" end="ram.s1">
=======
 <connection kind="avalon" version="17.0" start="nios2.data_master" end="ram.s1">
>>>>>>> 6aafcaa0
  <parameter name="arbitrationPriority" value="1" />
  <parameter name="baseAddress" value="0x4000" />
  <parameter name="defaultConnection" value="false" />
 </connection>
 <connection
   kind="avalon"
   version="17.0"
   start="nios2.data_master"
   end="control.s1">
  <parameter name="arbitrationPriority" value="1" />
  <parameter name="baseAddress" value="0x9040" />
  <parameter name="defaultConnection" value="false" />
 </connection>
 <connection
   kind="avalon"
   version="17.0"
   start="nios2.data_master"
   end="iq_corr_rx_phase_gain.s1">
  <parameter name="arbitrationPriority" value="1" />
  <parameter name="baseAddress" value="0x90d0" />
  <parameter name="defaultConnection" value="false" />
 </connection>
 <connection
   kind="avalon"
   version="17.0"
   start="nios2.data_master"
   end="iq_corr_tx_phase_gain.s1">
  <parameter name="arbitrationPriority" value="1" />
  <parameter name="baseAddress" value="0x90c0" />
  <parameter name="defaultConnection" value="false" />
 </connection>
 <connection
   kind="avalon"
   version="17.0"
   start="nios2.data_master"
   end="xb_gpio.s1">
  <parameter name="arbitrationPriority" value="1" />
  <parameter name="baseAddress" value="0x90b0" />
  <parameter name="defaultConnection" value="false" />
 </connection>
 <connection
   kind="avalon"
   version="17.0"
   start="nios2.data_master"
   end="xb_gpio_dir.s1">
  <parameter name="arbitrationPriority" value="1" />
  <parameter name="baseAddress" value="0x90a0" />
  <parameter name="defaultConnection" value="false" />
 </connection>
 <connection
   kind="avalon"
   version="17.0"
   start="nios2.data_master"
   end="tx_trigger_ctl.s1">
  <parameter name="arbitrationPriority" value="1" />
  <parameter name="baseAddress" value="0x9420" />
  <parameter name="defaultConnection" value="false" />
 </connection>
 <connection
   kind="avalon"
   version="17.0"
   start="nios2.data_master"
   end="rx_trigger_ctl.s1">
  <parameter name="arbitrationPriority" value="1" />
  <parameter name="baseAddress" value="0x9400" />
  <parameter name="defaultConnection" value="false" />
 </connection>
 <connection
   kind="avalon"
   version="17.0"
   start="nios2.data_master"
   end="agc_dc_i_max.s1">
  <parameter name="arbitrationPriority" value="1" />
  <parameter name="baseAddress" value="0x9600" />
  <parameter name="defaultConnection" value="false" />
 </connection>
 <connection
   kind="avalon"
   version="17.0"
   start="nios2.data_master"
   end="agc_dc_q_max.s1">
  <parameter name="arbitrationPriority" value="1" />
  <parameter name="baseAddress" value="0x9610" />
  <parameter name="defaultConnection" value="false" />
 </connection>
 <connection
   kind="avalon"
   version="17.0"
   start="nios2.data_master"
   end="agc_dc_i_mid.s1">
  <parameter name="arbitrationPriority" value="1" />
  <parameter name="baseAddress" value="0x9620" />
  <parameter name="defaultConnection" value="false" />
 </connection>
 <connection
   kind="avalon"
   version="17.0"
   start="nios2.data_master"
   end="agc_dc_q_mid.s1">
  <parameter name="arbitrationPriority" value="1" />
  <parameter name="baseAddress" value="0x9630" />
  <parameter name="defaultConnection" value="false" />
 </connection>
 <connection
   kind="avalon"
   version="17.0"
   start="nios2.data_master"
   end="agc_dc_i_min.s1">
  <parameter name="arbitrationPriority" value="1" />
  <parameter name="baseAddress" value="0x9640" />
  <parameter name="defaultConnection" value="false" />
 </connection>
 <connection
   kind="avalon"
   version="17.0"
   start="nios2.data_master"
   end="agc_dc_q_min.s1">
  <parameter name="arbitrationPriority" value="1" />
  <parameter name="baseAddress" value="0x9650" />
  <parameter name="defaultConnection" value="false" />
 </connection>
 <connection
   kind="avalon"
   version="17.0"
   start="nios2.data_master"
   end="peripheral_spi.spi_control_port">
  <parameter name="arbitrationPriority" value="1" />
  <parameter name="baseAddress" value="0x9060" />
  <parameter name="defaultConnection" value="false" />
 </connection>
 <connection
   kind="avalon"
   version="17.0"
   start="nios2.instruction_master"
   end="nios2.debug_mem_slave">
  <parameter name="arbitrationPriority" value="1" />
  <parameter name="baseAddress" value="0x8800" />
  <parameter name="defaultConnection" value="false" />
 </connection>
 <connection
   kind="avalon"
   version="17.0"
   start="nios2.instruction_master"
   end="ram.s1">
  <parameter name="arbitrationPriority" value="1" />
  <parameter name="baseAddress" value="0x4000" />
  <parameter name="defaultConnection" value="false" />
 </connection>
 <connection kind="clock" version="17.0" start="system_clock.clk" end="nios2.clk" />
 <connection
   kind="clock"
   version="17.0"
   start="system_clock.clk"
   end="jtag_uart.clk" />
 <connection
   kind="clock"
   version="17.0"
   start="system_clock.clk"
   end="peripheral_spi.clk" />
 <connection
   kind="clock"
   version="17.0"
   start="system_clock.clk"
   end="control.clk" />
 <connection
   kind="clock"
   version="17.0"
   start="system_clock.clk"
   end="iq_corr_rx_phase_gain.clk" />
 <connection
   kind="clock"
   version="17.0"
   start="system_clock.clk"
   end="iq_corr_tx_phase_gain.clk" />
 <connection
   kind="clock"
   version="17.0"
   start="system_clock.clk"
   end="xb_gpio.clk" />
 <connection
   kind="clock"
   version="17.0"
   start="system_clock.clk"
   end="xb_gpio_dir.clk" />
 <connection
   kind="clock"
   version="17.0"
   start="system_clock.clk"
   end="rx_trigger_ctl.clk" />
 <connection
   kind="clock"
   version="17.0"
   start="system_clock.clk"
   end="tx_trigger_ctl.clk" />
 <connection
   kind="clock"
   version="17.0"
   start="system_clock.clk"
   end="agc_dc_i_max.clk" />
 <connection
   kind="clock"
   version="17.0"
   start="system_clock.clk"
   end="agc_dc_q_max.clk" />
 <connection
   kind="clock"
   version="17.0"
   start="system_clock.clk"
   end="agc_dc_i_mid.clk" />
 <connection
   kind="clock"
   version="17.0"
   start="system_clock.clk"
   end="agc_dc_q_mid.clk" />
 <connection
   kind="clock"
   version="17.0"
   start="system_clock.clk"
   end="agc_dc_i_min.clk" />
 <connection
   kind="clock"
   version="17.0"
   start="system_clock.clk"
   end="agc_dc_q_min.clk" />
 <connection kind="clock" version="17.0" start="system_clock.clk" end="ram.clk1" />
 <connection
   kind="clock"
   version="17.0"
   start="system_clock.clk"
   end="command_uart.clock" />
 <connection
   kind="clock"
   version="17.0"
   start="system_clock.clk"
   end="fabric_probe.clock" />
 <connection
   kind="clock"
   version="15.0"
   start="system_clock.clk"
   end="opencores_i2c.clock_sink" />
 <connection
   kind="clock"
   version="17.0"
   start="system_clock.clk"
   end="tx_tamer.clock_sink" />
 <connection
   kind="clock"
   version="17.0"
   start="system_clock.clk"
   end="rx_tamer.clock_sink" />
 <connection
   kind="clock"
   version="17.0"
   start="system_clock.clk"
   end="lms_spi.clock_sink" />
 <connection
   kind="clock"
   version="17.0"
   start="system_clock.clk"
   end="vctcxo_tamer_0.clock_sink" />
 <connection
   kind="clock"
   version="17.0"
   start="system_clock.clk"
   end="arbiter_0.clock_sink" />
 <connection
   kind="interrupt"
   version="17.0"
   start="nios2.irq"
   end="command_uart.interrupt">
  <parameter name="irqNumber" value="7" />
 </connection>
 <connection
   kind="interrupt"
   version="17.0"
   start="nios2.irq"
   end="opencores_i2c.interrupt_sender">
  <parameter name="irqNumber" value="5" />
 </connection>
 <connection
   kind="interrupt"
   version="17.0"
   start="nios2.irq"
   end="tx_tamer.interrupt_sender">
  <parameter name="irqNumber" value="2" />
 </connection>
 <connection
   kind="interrupt"
   version="17.0"
   start="nios2.irq"
   end="rx_tamer.interrupt_sender">
  <parameter name="irqNumber" value="3" />
 </connection>
 <connection
   kind="interrupt"
   version="17.0"
   start="nios2.irq"
   end="vctcxo_tamer_0.interrupt_sender">
  <parameter name="irqNumber" value="0" />
 </connection>
 <connection
   kind="interrupt"
   version="17.0"
   start="nios2.irq"
   end="arbiter_0.interrupt_sender">
  <parameter name="irqNumber" value="6" />
 </connection>
 <connection kind="interrupt" version="17.0" start="nios2.irq" end="jtag_uart.irq">
  <parameter name="irqNumber" value="1" />
 </connection>
 <connection
   kind="interrupt"
   version="17.0"
   start="nios2.irq"
   end="peripheral_spi.irq">
  <parameter name="irqNumber" value="4" />
 </connection>
 <connection
   kind="reset"
   version="17.0"
   start="system_clock.clk_reset"
   end="nios2.reset" />
 <connection
   kind="reset"
   version="17.0"
   start="system_clock.clk_reset"
   end="jtag_uart.reset" />
 <connection
   kind="reset"
   version="17.0"
   start="system_clock.clk_reset"
   end="peripheral_spi.reset" />
 <connection
   kind="reset"
   version="17.0"
   start="system_clock.clk_reset"
   end="control.reset" />
 <connection
   kind="reset"
   version="17.0"
   start="system_clock.clk_reset"
   end="iq_corr_rx_phase_gain.reset" />
 <connection
   kind="reset"
   version="17.0"
   start="system_clock.clk_reset"
   end="iq_corr_tx_phase_gain.reset" />
 <connection
   kind="reset"
   version="17.0"
   start="system_clock.clk_reset"
   end="xb_gpio.reset" />
 <connection
   kind="reset"
   version="17.0"
   start="system_clock.clk_reset"
   end="xb_gpio_dir.reset" />
 <connection
   kind="reset"
   version="17.0"
   start="system_clock.clk_reset"
   end="command_uart.reset" />
 <connection
   kind="reset"
   version="17.0"
   start="system_clock.clk_reset"
   end="tx_tamer.reset" />
 <connection
   kind="reset"
   version="17.0"
   start="system_clock.clk_reset"
   end="rx_tamer.reset" />
 <connection
   kind="reset"
   version="17.0"
   start="system_clock.clk_reset"
   end="rx_trigger_ctl.reset" />
 <connection
   kind="reset"
   version="17.0"
   start="system_clock.clk_reset"
   end="tx_trigger_ctl.reset" />
 <connection
   kind="reset"
   version="17.0"
   start="system_clock.clk_reset"
   end="arbiter_0.reset" />
 <connection
   kind="reset"
   version="17.0"
   start="system_clock.clk_reset"
   end="agc_dc_i_max.reset" />
 <connection
   kind="reset"
   version="17.0"
   start="system_clock.clk_reset"
   end="agc_dc_q_max.reset" />
 <connection
   kind="reset"
   version="17.0"
   start="system_clock.clk_reset"
   end="agc_dc_i_mid.reset" />
 <connection
   kind="reset"
   version="17.0"
   start="system_clock.clk_reset"
   end="agc_dc_q_mid.reset" />
 <connection
   kind="reset"
   version="17.0"
   start="system_clock.clk_reset"
   end="agc_dc_i_min.reset" />
 <connection
   kind="reset"
   version="17.0"
   start="system_clock.clk_reset"
   end="agc_dc_q_min.reset" />
 <connection
   kind="reset"
   version="17.0"
   start="system_clock.clk_reset"
   end="fabric_probe.reset" />
 <connection
   kind="reset"
   version="15.0"
   start="system_clock.clk_reset"
   end="ram.reset1" />
 <connection
   kind="reset"
   version="17.0"
   start="system_clock.clk_reset"
   end="opencores_i2c.reset_sink" />
 <connection
   kind="reset"
   version="17.0"
   start="system_clock.clk_reset"
   end="lms_spi.reset_sink" />
 <connection
   kind="reset"
   version="17.0"
   start="system_clock.clk_reset"
   end="vctcxo_tamer_0.reset_sink" />
 <interconnectRequirement for="$system" name="qsys_mm.clockCrossingAdapter" value="HANDSHAKE" />
 <interconnectRequirement for="$system" name="qsys_mm.maxAdditionalLatency" value="1" />
</system><|MERGE_RESOLUTION|>--- conflicted
+++ resolved
@@ -13,157 +13,154 @@
    {
       datum _sortIndex
       {
+         value = "20";
+         type = "int";
+      }
+   }
+   element agc_dc_i_max.s1
+   {
+      datum baseAddress
+      {
+         value = "38400";
+         type = "String";
+      }
+   }
+   element agc_dc_i_mid
+   {
+      datum _sortIndex
+      {
+         value = "22";
+         type = "int";
+      }
+   }
+   element agc_dc_i_mid.s1
+   {
+      datum baseAddress
+      {
+         value = "38432";
+         type = "String";
+      }
+   }
+   element agc_dc_i_min
+   {
+      datum _sortIndex
+      {
+         value = "24";
+         type = "int";
+      }
+   }
+   element agc_dc_i_min.s1
+   {
+      datum baseAddress
+      {
+         value = "38464";
+         type = "String";
+      }
+   }
+   element agc_dc_q_max
+   {
+      datum _sortIndex
+      {
+         value = "21";
+         type = "int";
+      }
+   }
+   element agc_dc_q_max.s1
+   {
+      datum baseAddress
+      {
+         value = "38416";
+         type = "String";
+      }
+   }
+   element agc_dc_q_mid
+   {
+      datum _sortIndex
+      {
+         value = "23";
+         type = "int";
+      }
+   }
+   element agc_dc_q_mid.s1
+   {
+      datum baseAddress
+      {
+         value = "38448";
+         type = "String";
+      }
+   }
+   element agc_dc_q_min
+   {
+      datum _sortIndex
+      {
+         value = "25";
+         type = "int";
+      }
+   }
+   element agc_dc_q_min.s1
+   {
+      datum baseAddress
+      {
+         value = "38480";
+         type = "String";
+      }
+   }
+   element arbiter_0
+   {
+      datum _sortIndex
+      {
+         value = "18";
+         type = "int";
+      }
+   }
+   element arbiter_0.avalon_slave_0
+   {
+      datum baseAddress
+      {
+         value = "38144";
+         type = "String";
+      }
+   }
+   element command_uart
+   {
+      datum _sortIndex
+      {
+         value = "13";
+         type = "int";
+      }
+   }
+   element command_uart.avalon_slave
+   {
+      datum baseAddress
+      {
+         value = "37376";
+         type = "String";
+      }
+   }
+   element control
+   {
+      datum _sortIndex
+      {
+         value = "5";
+         type = "int";
+      }
+   }
+   element control.s1
+   {
+      datum baseAddress
+      {
+         value = "36928";
+         type = "String";
+      }
+   }
+   element fabric_probe
+   {
+      datum _sortIndex
+      {
          value = "19";
          type = "int";
       }
    }
-   element agc_dc_i_max.s1
-   {
-      datum baseAddress
-      {
-         value = "38400";
-         type = "String";
-      }
-   }
-   element agc_dc_i_mid
-   {
-      datum _sortIndex
-      {
-         value = "21";
-         type = "int";
-      }
-   }
-   element agc_dc_i_mid.s1
-   {
-      datum baseAddress
-      {
-         value = "38432";
-         type = "String";
-      }
-   }
-   element agc_dc_i_min
-   {
-      datum _sortIndex
-      {
-         value = "23";
-         type = "int";
-      }
-   }
-   element agc_dc_i_min.s1
-   {
-      datum baseAddress
-      {
-         value = "38464";
-         type = "String";
-      }
-   }
-<<<<<<< HEAD
-   element fabric_probe
-   {
-      datum _sortIndex
-      {
-         value = "18";
-         type = "int";
-      }
-   }
-=======
-   element agc_dc_q_max
-   {
-      datum _sortIndex
-      {
-         value = "20";
-         type = "int";
-      }
-   }
-   element agc_dc_q_max.s1
-   {
-      datum baseAddress
-      {
-         value = "38416";
-         type = "String";
-      }
-   }
-   element agc_dc_q_mid
-   {
-      datum _sortIndex
-      {
-         value = "22";
-         type = "int";
-      }
-   }
-   element agc_dc_q_mid.s1
-   {
-      datum baseAddress
-      {
-         value = "38448";
-         type = "String";
-      }
-   }
-   element agc_dc_q_min
-   {
-      datum _sortIndex
-      {
-         value = "24";
-         type = "int";
-      }
-   }
-   element agc_dc_q_min.s1
-   {
-      datum baseAddress
-      {
-         value = "38480";
-         type = "String";
-      }
-   }
-   element arbiter_0
-   {
-      datum _sortIndex
-      {
-         value = "18";
-         type = "int";
-      }
-   }
-   element arbiter_0.avalon_slave_0
-   {
-      datum baseAddress
-      {
-         value = "38144";
-         type = "String";
-      }
-   }
-   element command_uart
-   {
-      datum _sortIndex
-      {
-         value = "13";
-         type = "int";
-      }
-   }
-   element command_uart.avalon_slave
-   {
-      datum baseAddress
-      {
-         value = "37376";
-         type = "String";
-      }
-   }
-   element control
-   {
-      datum _sortIndex
-      {
-         value = "5";
-         type = "int";
-      }
-   }
-   element control.s1
-   {
-      datum baseAddress
-      {
-         value = "36928";
-         type = "String";
-      }
-   }
->>>>>>> 6aafcaa0
    element iq_corr_rx_phase_gain
    {
       datum _sortIndex
@@ -226,6 +223,14 @@
       {
          value = "1";
          type = "int";
+      }
+   }
+   element nios_system
+   {
+      datum _originalDeviceFamily
+      {
+         value = "Cyclone IV E";
+         type = "String";
       }
    }
    element nios_system
@@ -440,7 +445,6 @@
  <parameter name="testBenchDutName" value="" />
  <parameter name="timeStamp" value="0" />
  <parameter name="useTestBenchNamingPattern" value="false" />
-<<<<<<< HEAD
  <instanceParameter
    name="enable_fabric_register_inputs"
    displayName="enable_fabric_register_inputs"
@@ -466,8 +470,6 @@
     set_instance_parameter_value fabric_probe enable_inputs [ get_parameter_value enable_fabric_register_inputs ]
     set_instance_parameter_value fabric_probe enable_outputs [ get_parameter_value enable_fabric_register_outputs ]
 }]]></instanceScript>
-=======
- <instanceScript></instanceScript>
  <interface
    name="agc_dc_i_max"
    internal="agc_dc_i_max.external_connection"
@@ -503,7 +505,6 @@
    internal="arbiter_0.conduit_end"
    type="conduit"
    dir="end" />
->>>>>>> 6aafcaa0
  <interface name="clk" internal="system_clock.clk_in" type="clock" dir="end" />
  <interface name="command" internal="command_uart.rs232" type="conduit" dir="end" />
  <interface
@@ -527,7 +528,6 @@
    type="conduit"
    dir="end" />
  <interface
-<<<<<<< HEAD
    name="fabric_probe_out"
    internal="fabric_probe.out"
    type="conduit"
@@ -544,8 +544,6 @@
    type="conduit"
    dir="end" />
  <interface
-=======
->>>>>>> 6aafcaa0
    name="oc_i2c"
    internal="opencores_i2c.conduit_end"
    type="conduit"
@@ -717,7 +715,6 @@
   <parameter name="simDrivenValue" value="0" />
   <parameter name="width" value="32" />
  </module>
-<<<<<<< HEAD
  <module
    name="fabric_probe"
    kind="fabric_register_probe"
@@ -726,8 +723,6 @@
   <parameter name="enable_inputs" value="true" />
   <parameter name="enable_outputs" value="true" />
  </module>
-=======
->>>>>>> 6aafcaa0
  <module
    name="iq_corr_rx_phase_gain"
    kind="altera_avalon_pio"
@@ -808,11 +803,7 @@
   <parameter name="dataAddrWidth" value="16" />
   <parameter name="dataMasterHighPerformanceAddrWidth" value="1" />
   <parameter name="dataMasterHighPerformanceMapParam" value="" />
-<<<<<<< HEAD
-  <parameter name="dataSlaveMapParam"><![CDATA[<address-map><slave name='ram.s1' start='0x4000' end='0x8000' /><slave name='nios2.debug_mem_slave' start='0x8800' end='0x9000' /><slave name='control.s1' start='0x9040' end='0x9060' /><slave name='peripheral_spi.spi_control_port' start='0x9060' end='0x9080' /><slave name='xb_gpio_dir.s1' start='0x90A0' end='0x90B0' /><slave name='xb_gpio.s1' start='0x90B0' end='0x90C0' /><slave name='iq_corr_tx_phase_gain.s1' start='0x90C0' end='0x90D0' /><slave name='iq_corr_rx_phase_gain.s1' start='0x90D0' end='0x90E0' /><slave name='opencores_i2c.bladerf_oc_i2c_master' start='0x90F0' end='0x90F8' /><slave name='jtag_uart.avalon_jtag_slave' start='0x9100' end='0x9108' /><slave name='command_uart.avalon_slave' start='0x9120' end='0x9140' /><slave name='tx_tamer.avalon_slave_0' start='0x9140' end='0x9160' /><slave name='rx_tamer.avalon_slave_0' start='0x9160' end='0x9180' /><slave name='fabric_probe.mm' start='0x9180' end='0x91A0' /><slave name='lms_spi.avalon_slave_0' start='0x9200' end='0x9300' /><slave name='vctcxo_tamer_0.avalon_slave_0' start='0x9300' end='0x9400' /><slave name='rx_trigger_ctl.s1' start='0x9400' end='0x9420' /><slave name='tx_trigger_ctl.s1' start='0x9420' end='0x9440' /></address-map>]]></parameter>
-=======
-  <parameter name="dataSlaveMapParam"><![CDATA[<address-map><slave name='ram.s1' start='0x4000' end='0x8000' type='altera_avalon_onchip_memory2.s1' /><slave name='nios2.debug_mem_slave' start='0x8800' end='0x9000' type='altera_nios2_gen2.debug_mem_slave' /><slave name='control.s1' start='0x9040' end='0x9060' type='altera_avalon_pio.s1' /><slave name='peripheral_spi.spi_control_port' start='0x9060' end='0x9080' type='altera_avalon_spi.spi_control_port' /><slave name='xb_gpio_dir.s1' start='0x90A0' end='0x90B0' type='altera_avalon_pio.s1' /><slave name='xb_gpio.s1' start='0x90B0' end='0x90C0' type='altera_avalon_pio.s1' /><slave name='iq_corr_tx_phase_gain.s1' start='0x90C0' end='0x90D0' type='altera_avalon_pio.s1' /><slave name='iq_corr_rx_phase_gain.s1' start='0x90D0' end='0x90E0' type='altera_avalon_pio.s1' /><slave name='opencores_i2c.bladerf_oc_i2c_master' start='0x90F0' end='0x90F8' type='bladerf_oc_i2c_master.bladerf_oc_i2c_master' /><slave name='jtag_uart.avalon_jtag_slave' start='0x9100' end='0x9108' type='altera_avalon_jtag_uart.avalon_jtag_slave' /><slave name='command_uart.avalon_slave' start='0x9120' end='0x9140' type='command_uart.avalon_slave' /><slave name='tx_tamer.avalon_slave_0' start='0x9140' end='0x9160' type='time_tamer.avalon_slave_0' /><slave name='rx_tamer.avalon_slave_0' start='0x9160' end='0x9180' type='time_tamer.avalon_slave_0' /><slave name='lms_spi.avalon_slave_0' start='0x9200' end='0x9300' type='lms6_spi_controller.avalon_slave_0' /><slave name='vctcxo_tamer_0.avalon_slave_0' start='0x9300' end='0x9400' type='vctcxo_tamer.avalon_slave_0' /><slave name='rx_trigger_ctl.s1' start='0x9400' end='0x9420' type='altera_avalon_pio.s1' /><slave name='tx_trigger_ctl.s1' start='0x9420' end='0x9440' type='altera_avalon_pio.s1' /><slave name='arbiter_0.avalon_slave_0' start='0x9500' end='0x9520' type='arbiter.avalon_slave_0' /><slave name='agc_dc_i_max.s1' start='0x9600' end='0x9610' type='altera_avalon_pio.s1' /><slave name='agc_dc_q_max.s1' start='0x9610' end='0x9620' type='altera_avalon_pio.s1' /><slave name='agc_dc_i_mid.s1' start='0x9620' end='0x9630' type='altera_avalon_pio.s1' /><slave name='agc_dc_q_mid.s1' start='0x9630' end='0x9640' type='altera_avalon_pio.s1' /><slave name='agc_dc_i_min.s1' start='0x9640' end='0x9650' type='altera_avalon_pio.s1' /><slave name='agc_dc_q_min.s1' start='0x9650' end='0x9660' type='altera_avalon_pio.s1' /></address-map>]]></parameter>
->>>>>>> 6aafcaa0
+  <parameter name="dataSlaveMapParam"><![CDATA[<address-map><slave name='ram.s1' start='0x4000' end='0x8000' type='altera_avalon_onchip_memory2.s1' /><slave name='nios2.debug_mem_slave' start='0x8800' end='0x9000' type='altera_nios2_gen2.debug_mem_slave' /><slave name='control.s1' start='0x9040' end='0x9060' type='altera_avalon_pio.s1' /><slave name='peripheral_spi.spi_control_port' start='0x9060' end='0x9080' type='altera_avalon_spi.spi_control_port' /><slave name='xb_gpio_dir.s1' start='0x90A0' end='0x90B0' type='altera_avalon_pio.s1' /><slave name='xb_gpio.s1' start='0x90B0' end='0x90C0' type='altera_avalon_pio.s1' /><slave name='iq_corr_tx_phase_gain.s1' start='0x90C0' end='0x90D0' type='altera_avalon_pio.s1' /><slave name='iq_corr_rx_phase_gain.s1' start='0x90D0' end='0x90E0' type='altera_avalon_pio.s1' /><slave name='opencores_i2c.bladerf_oc_i2c_master' start='0x90F0' end='0x90F8' type='bladerf_oc_i2c_master.bladerf_oc_i2c_master' /><slave name='jtag_uart.avalon_jtag_slave' start='0x9100' end='0x9108' type='altera_avalon_jtag_uart.avalon_jtag_slave' /><slave name='command_uart.avalon_slave' start='0x9120' end='0x9140' type='command_uart.avalon_slave' /><slave name='tx_tamer.avalon_slave_0' start='0x9140' end='0x9160' type='time_tamer.avalon_slave_0' /><slave name='rx_tamer.avalon_slave_0' start='0x9160' end='0x9180' type='time_tamer.avalon_slave_0' /><slave name='fabric_probe.mm' start='0x9180' end='0x91A0' type='fabric_register_probe.mm' /><slave name='lms_spi.avalon_slave_0' start='0x9200' end='0x9300' type='lms6_spi_controller.avalon_slave_0' /><slave name='vctcxo_tamer_0.avalon_slave_0' start='0x9300' end='0x9400' type='vctcxo_tamer.avalon_slave_0' /><slave name='rx_trigger_ctl.s1' start='0x9400' end='0x9420' type='altera_avalon_pio.s1' /><slave name='tx_trigger_ctl.s1' start='0x9420' end='0x9440' type='altera_avalon_pio.s1' /><slave name='arbiter_0.avalon_slave_0' start='0x9500' end='0x9520' type='arbiter.avalon_slave_0' /><slave name='agc_dc_i_max.s1' start='0x9600' end='0x9610' type='altera_avalon_pio.s1' /><slave name='agc_dc_q_max.s1' start='0x9610' end='0x9620' type='altera_avalon_pio.s1' /><slave name='agc_dc_i_mid.s1' start='0x9620' end='0x9630' type='altera_avalon_pio.s1' /><slave name='agc_dc_q_mid.s1' start='0x9630' end='0x9640' type='altera_avalon_pio.s1' /><slave name='agc_dc_i_min.s1' start='0x9640' end='0x9650' type='altera_avalon_pio.s1' /><slave name='agc_dc_q_min.s1' start='0x9650' end='0x9660' type='altera_avalon_pio.s1' /></address-map>]]></parameter>
   <parameter name="data_master_high_performance_paddr_base" value="0" />
   <parameter name="data_master_high_performance_paddr_size" value="0" />
   <parameter name="data_master_paddr_base" value="0" />
@@ -1074,11 +1065,7 @@
   <parameter name="width" value="8" />
  </module>
  <module name="vctcxo_tamer_0" kind="vctcxo_tamer" version="1.0" enabled="1" />
-<<<<<<< HEAD
- <module name="xb_gpio" kind="altera_avalon_pio" version="15.0" enabled="1">
-=======
  <module name="xb_gpio" kind="altera_avalon_pio" version="17.0" enabled="1">
->>>>>>> 6aafcaa0
   <parameter name="bitClearingEdgeCapReg" value="false" />
   <parameter name="bitModifyingOutReg" value="false" />
   <parameter name="captureEdge" value="false" />
@@ -1191,20 +1178,16 @@
   <parameter name="baseAddress" value="0x8800" />
   <parameter name="defaultConnection" value="false" />
  </connection>
-<<<<<<< HEAD
- <connection
-   kind="avalon"
-   version="15.0"
+ <connection
+   kind="avalon"
+   version="17.0"
    start="nios2.data_master"
    end="fabric_probe.mm">
   <parameter name="arbitrationPriority" value="1" />
   <parameter name="baseAddress" value="0x9180" />
   <parameter name="defaultConnection" value="false" />
  </connection>
- <connection kind="avalon" version="15.0" start="nios2.data_master" end="ram.s1">
-=======
  <connection kind="avalon" version="17.0" start="nios2.data_master" end="ram.s1">
->>>>>>> 6aafcaa0
   <parameter name="arbitrationPriority" value="1" />
   <parameter name="baseAddress" value="0x4000" />
   <parameter name="defaultConnection" value="false" />
@@ -1442,7 +1425,7 @@
    end="fabric_probe.clock" />
  <connection
    kind="clock"
-   version="15.0"
+   version="17.0"
    start="system_clock.clk"
    end="opencores_i2c.clock_sink" />
  <connection
@@ -1629,7 +1612,7 @@
    end="fabric_probe.reset" />
  <connection
    kind="reset"
-   version="15.0"
+   version="17.0"
    start="system_clock.clk_reset"
    end="ram.reset1" />
  <connection
